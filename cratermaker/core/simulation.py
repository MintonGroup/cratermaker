import shutil
from contextlib import suppress
from dataclasses import asdict
from pathlib import Path
from typing import Any

import numpy as np
import yaml
from numpy.random import Generator
from numpy.typing import ArrayLike
from tqdm import tqdm

from ..components.morphology import Morphology
from ..components.production import Production
from ..components.projectile import Projectile
from ..components.scaling import Scaling
from ..components.surface import Surface
from ..components.target import Target
from ..constants import (
    _COMPONENT_NAMES,
    _CONFIG_FILE_NAME,
    _CRATER_DIR,
    FloatLike,
    PairOfFloats,
)
from ..utils import export
from ..utils.general_utils import _set_properties, format_large_units, parameter
from .base import CratermakerBase, _convert_for_yaml
from .crater import Crater


class Simulation(CratermakerBase):
    """
    This class is used to create a simulation of a crater population on a target body. It allows for the generation of craters based on a variety of parameters, including the target body, scaling laws, production functions, and morphology models.

    Parameters
    ----------
    target: Target or str, optional, default "Moon"
        Name target body for the simulation, default is "Moon".
    scaling : Scaling or str, optional
        The projectile->crater size scaling model to use from the components library. The default is "montecarlo".
    production: Production or str, optional
        The production function model to use from the components library that defines the production function used to populate the surface with craters. If none provided,
        then the default will be based on the target body, with the NeukumProduction crater-based scaling law used if the target
        body is the Moon or Mars, the NeukumProduction projectile-based scaling law if the target body is Mercury, Venus, or
        Earth, and a simple power law model otherwise.
    morphology : str, optional
        The model used to generate the morphology of the crater. If none provided, then the default will "simplemoon", which is similar to the one used by CTEM.
    surface : str, optional
        The name of the surface used for the surface. Default is "icosphere".
    projectile : str, optional
        The projectile model to use from the components library, which is used to generate the projectile properties for the simulation, such as velocity and density. The default is "asteroids" when target is Mercury, Venus, Earth, Moon, Mars, Ceres, or Vesta, and "comets" otherwise.
    simdir : str | Path
        The main project simulation directory. Defaults to the current working directory if None.
    rng : numpy.random.Generator | None
        A numpy random number generator. If None, a new generator is created using the rng_seed if it is provided.
    rng_seed : Any type allowed by the rng_seed argument of numpy.random.Generator, optional
        The rng_rng_seed for the RNG. If None, a new RNG is created.
    rng_state : dict, optional
        The state of the random number generator. If None, a new state is created.
    resume_old : bool, optional
        Flag to indicate whether to resume from an old simulation. If True, the simulation will attempt to load the previous state from the config file.
    **kwargs : Any
        Additional keyword arguments that can be passed to other cratermaker components, such as arguments to set the surface, scaling,
        morphology, or production function constructors. Refer to the documentation of each component module for details.
    """

    def __init__(
        self,
        *,  # Enforce keyword-only arguments
        target: Target | str | None = None,
        scaling: Scaling | str | None = None,
        production: Production | str | None = None,
        morphology: Morphology | str | None = None,
        projectile: Projectile | str | None = None,
        surface: Surface | str | None = None,
        simdir: str | Path | None = None,
        rng: Generator | None = None,
        rng_seed: int | None = None,
        rng_state: dict | None = None,
        resume_old: bool = False,
        **kwargs: Any,
    ):
        super().__init__(simdir=simdir, rng=rng, rng_seed=rng_seed, rng_state=rng_state, **kwargs)
        object.__setattr__(self, "_target", target)
        object.__setattr__(self, "_scaling", scaling)
        object.__setattr__(self, "_production", production)
        object.__setattr__(self, "_morphology", morphology)
        object.__setattr__(self, "_projectile", projectile)
        object.__setattr__(self, "_surface", surface)
        object.__setattr__(self, "_craterlist", None)
        object.__setattr__(self, "_crater", None)
        object.__setattr__(self, "_interval_number", None)
        object.__setattr__(self, "_elapsed_time", None)
        object.__setattr__(self, "_current_age", None)
        object.__setattr__(self, "_elapsed_n1", None)
        object.__setattr__(self, "_smallest_crater", None)
        object.__setattr__(self, "_smallest_projectile", None)
        object.__setattr__(self, "_largest_crater", None)
        object.__setattr__(self, "_largest_projectile", None)
        object.__setattr__(self, "_true_crater_list", [])

        if self.config_file.exists():
            config_file = self.config_file
            if not resume_old:
                config_file = None

        else:
            config_file = None

        config_override = {}
        for component in _COMPONENT_NAMES:
            # Set to true if a local variable from the argument list with the component name is set to something other than None, otherwise false
            config_override[component] = getattr(self, f"_{component}") is not None

        _, unmatched = _set_properties(
            self,
            target=target,
            rng_seed=rng_seed,
            scaling=scaling,
            production=production,
            morphology=morphology,
            projectile=projectile,
            surface=surface,
            config_file=config_file,
        )

        for component in _COMPONENT_NAMES:
            if config_override[component]:
                # If the component is set to something other than None, then remove it from the unmatched dictionary
                unmatched.pop(f"{component}_config", None)

        production_config = unmatched.pop("production_config", {})
        scaling_config = unmatched.pop("scaling_config", {})
        surface_config = unmatched.pop("surface_config", {})
        morphology_config = unmatched.pop("morphology_config", {})
        target_config = unmatched.pop("target_config", {})
        projectile_config = unmatched.pop("projectile_config", {})
        kwargs.update(unmatched)
        kwargs = {**kwargs, **vars(self.common_args)}
        if not resume_old:
            self.reset()

        target_config = {**target_config, **kwargs}
        self.target = Target.maker(self.target, **target_config)

        production_config = {**production_config, **kwargs}
        self.production = Production.maker(self.production, target=self.target, **production_config)

        projectile_config = {**projectile_config, **kwargs}
        self.projectile = Projectile.maker(self.projectile, target=self.target, **projectile_config)

        scaling_config = {**scaling_config, **kwargs}
        self.scaling = Scaling.maker(
            self.scaling,
            target=self.target,
            projectile=self.projectile,
            **scaling_config,
        )

        surface_config = {**surface_config, **kwargs}
        surface_config["reset"] = not resume_old
        self.surface = Surface.maker(
            self.surface,
            target=self.target,
            **surface_config,
        )

        morphology_config = {**morphology_config, **kwargs}
        self.morphology = Morphology.maker(
            self.morphology,
            surface=self.surface,
            production=self.production,
            **morphology_config,
        )
        if self.surface.gridtype == "hireslocal" and self.surface.uxgrid is None:
            self.surface._set_superdomain(scaling=self.scaling, morphology=self.morphology, **surface_config)

        self._craterlist = []
        self._crater = None
        self._interval_number = 0
        self._elapsed_time = 0.0
        self._current_age = 0.0
        self._elapsed_n1 = 0.0
        self._smallest_crater = 0.0  # The smallest crater will be determined by the smallest face area
        self._smallest_projectile = 0.0  # The smallest crater will be determined by the smallest face area
        self._largest_crater = np.inf  # The largest crater will be determined by the target body radius
        self._largest_projectile = np.inf  # The largest projectile will be determined by the target body radius
        self.to_config()

        return

    def __str__(self) -> str:
        """
        Returns a string representation of the Simulation object.
        """
        return (
            f"<Simulation>\n\n"
            f"{self.target}\n\n"
            f"{self.projectile}\n\n"
            f"{self.scaling}\n\n"
            f"{self.production}\n\n"
            f"{self.morphology}\n\n"
            f"{self.surface}\n\n"
            f"<Current state>\n"
            f"Current age : {format_large_units(self.current_age, quantity='time')}\n"
            f"Elapsed time: {format_large_units(self.elapsed_time, quantity='time')}\n"
            f"Elapsed N_1 : {self.elapsed_n1} #/m^2\n"
            f"Interval    : {self.interval_number}\n"
            f"simdir      : {str(self.simdir)}\n"
        )

    def __repr__(self) -> str:
        config = self.to_config(save_to_file=False)
        txt = f"{self.__class__.__name__}("
        for k, v in config.items():
            if isinstance(v, str):
                v = f"'{v}'"
            txt += f"\n    {k}={v},"
        txt += "\n)"
        return txt

    def __setattr__(self, name, value):
        super().__setattr__(name, value)
        if name not in self._user_defined:
            return
        # Avoid recursive calls during initialization or early access
        if hasattr(self, "to_config") and callable(getattr(self, "to_config", None)) and _convert_for_yaml(value) is not None:
            with suppress(Exception):
                self.to_config()

    def run(
        self,
        age: FloatLike | None = None,
        age_end: FloatLike | None = None,
        age_interval: FloatLike | None = None,
        diameter_number: PairOfFloats | None = None,
        diameter_number_end: PairOfFloats | None = None,
        diameter_number_interval: FloatLike | None = None,
        ninterval: int | None = None,
        **kwargs: Any,
    ) -> None:
        """
        Run the simulation over a specified interval using the current production function.

        Parameters
        ----------
        age : FloatLike, optional
            Start age in My relative to the present for the simulation, used to compute the starting point of the production function.
            Default is None, which requires `diameter_number` to be set.
        age_end : FloatLike, optional
            End age in My relative to the present for the simulation, used to compute the ending point of the production function.
            Default is 0 (present day) if not provided.
        age_interval : FloatLike, optional
            Interval in My for outputting intermediate results. If not provided, calculated as `age - age_end` / `ninterval` if `ninterval` is provided, otherwise set to the total simulation duration.
        diameter_number : PairOfFloats, optional
            Starting cumulative number and diameter pair (D, N) to define the simulation start in terms of crater frequency.
            Default is None, which requires `age` to be set.
        diameter_number_end : PairOfFloats, optional
            Ending cumulative number and diameter pair (D, N) to define the simulation end in terms of crater frequency.
            Default is the present-day values if not provided.
        diameter_number_interval : PairOfFloats, optional
            Interval for outputting results in terms of cumulative number and diameter (D, N). Calculated based on `ninterval` if provided.
        ninterval : int, optional
            Number of intervals for outputting results. This has a special use case where one can specify age-based inputs but output
            in equal cumulative number intervals and vice versa.

        Notes
        -----
        This function allows defining the simulation parameters either in terms of age or crater frequency (cumulative number). The
        arguments `age`, `age_end`, `age_interval` are mutually exclusive with `diameter_number`, `diameter_number_end`, `diameter_number_interval`.

        The input diameter values used in diameter_number, diameter_number_end, and diameter_number_interval need not be the same.
        However, the production function will be used to convert all numbers to a common diameter value on output.

        The initial state of the simulation (before any craters are emplaced) is always saved automatically.
        As a result, the total number of saved states will be `ninterval + 1`, where `ninterval` is the number
        of simulation intervals requested.

        Examples
        --------
        .. code-block:: python

            # Create a simulation object with default parameters (Moon, NeukumProduction, etc.)
            sim = cratermaker.Simulation()

            # Run the simulation for 3.8 billion years, saving the results every 100 million years
            sim.run(age=3.8e3, age_interval=100.0)

            # Run the simulation to create 80 craters larger than 300 km in diameter and output the results after approximately 100
            # craters larger than 50km in diameter have formed
            sim.run(diameter_number=(300e3, 80), diameter_number_interval=(50e3, 100))

            # Run the simulation for 3.8 billion years, saving 100 intervals with equal cumulative number intervals
            sim.run(age=3.8e3, ninterval=100)

            # Run the simulation to create 80 craters larger than 300 km and output 100 intervals with equal age intervals
            sim.run(diameter_number=(300e3, 80), ninterval=100)

            # Run the simulation from 3.8 billion years to 3.0 billion years, saving the results every 100 million years
            sim.run(age=3.8e3, age_end=3.0e3, age_interval=100.0)

        """
        arguments = {
            "age": age,
            "age_end": age_end,
            "age_interval": age_interval,
            "diameter_number": diameter_number,
            "diameter_number_end": diameter_number_end,
            "diameter_number_interval": diameter_number_interval,
            "ninterval": ninterval,
            **kwargs,
        }
        arguments = self._validate_run_args(**arguments)
        age = arguments.pop("age", None)
        age_end = arguments.pop("age_end", None)
        age_interval = arguments.pop("age_interval", None)
        diameter_number = arguments.pop("diameter_number", None)
        diameter_number_end = arguments.pop("diameter_number_end", None)
        diameter_number_interval = arguments.pop("diameter_number_interval", None)
        ninterval = arguments.pop("ninterval", None)
        is_age_interval = arguments.pop("is_age_interval", None)
        if ninterval == 1:
            is_age_interval = True
            age_interval = age

        validate_inputs = kwargs.pop("validate_inputs", False)
        self.current_age = age
        self.elapsed_time = 0.0
        self.elapsed_n1 = 0.0
        self.save()
        for i in tqdm(
            range(ninterval),
            total=ninterval,
            desc="Simulation interval",
            unit="interval",
            position=1,
            leave=True,
        ):
            self.interval_number = i + 1
            if is_age_interval:
                current_age = age - i * age_interval
                current_age_end = age - (i + 1) * age_interval
                if current_age_end < age_end:
                    current_age_end = age_end
                self.populate(age=current_age, age_end=current_age_end)
            else:
                current_diameter_number = (
                    diameter_number[0],
                    diameter_number[1] - i * diameter_number_interval[1],
                )
                current_diameter_number_end = (
                    diameter_number[0],
                    diameter_number[1] - (i + 1) * diameter_number_interval[1],
                )
                self.populate(
                    diameter_number=current_diameter_number,
                    diameter_number_end=current_diameter_number_end,
                )
                current_diameter_number_density = (
                    current_diameter_number[0],
                    current_diameter_number[1] / self.surface.area,
                )
                current_age = self.production.age_from_D_N(*current_diameter_number_density, validate_inputs=validate_inputs)
                if current_diameter_number_end[1] > 0:
                    current_diameter_number_density_end = (
                        current_diameter_number_end[0],
                        current_diameter_number_end[1] / self.surface.area,
                    )

                    current_age_end = self.production.age_from_D_N(
                        *current_diameter_number_density_end,
                        validate_inputs=validate_inputs,
                    )
                else:
                    current_age_end = 0.0
                if current_age_end < 0.0:
                    current_age_end = 0.0
                age_interval = current_age - current_age_end
            self.elapsed_time += age_interval
            self.elapsed_n1 += self.production.function(
                diameter=1000.0,
                age=current_age,
                age_end=current_age_end,
                validate_inputs=validate_inputs,
            ).item()
            self.current_age = current_age_end

            self.save()

        self.export("vtp")
        return

    def populate(
        self,
        age: FloatLike | None = None,
        age_end: FloatLike | None = None,
        diameter_number: PairOfFloats | None = None,
        diameter_number_end: PairOfFloats | None = None,
        **kwargs: Any,
    ) -> None:
        """
        Populate the surface with craters over a specified interval using the current production function.

        Parameters
        ----------
        age : FloatLike, optional
            Age in the past in units of My relative to the present, which is used compute the cumulative SFD.
        age_end, FloatLike, optional
            The ending age in units of My relative to the present, which is used to compute the cumulative SFD. The default is 0 (present day).
        diameter_number : PairOfFloats, optional
            A pair of diameter and cumulative number values, in the form of a (D, N). If provided, the function will convert this value
            to a corresponding age and use the production function for a given age.
        diameter_number_end : PairOfFloats, optional
            A pair of diameter and cumulative number values, in the form of a (D, N). If provided, the function will convert this
            value to a corresponding reference age and use the production function for a given age.
        """
        if not hasattr(self, "production"):
            raise RuntimeError("No production function defined for this simulation")
        elif not hasattr(self.production, "generator_type"):
            raise RuntimeError("The production function is not properly defined. Missing 'generator_type' attribute")
        elif self.production.generator_type not in ["crater", "projectile"]:
            raise RuntimeError(f"Invalid production function type {self.production.generator_type}")

        from_projectile = self.production.generator_type == "projectile"
        if from_projectile:
            diam_key = "projectile_diameter"
        else:
            diam_key = "final_diameter"
        Dmax = self._get_largest_diameter(from_projectile=from_projectile)
        Dmin = self._get_smallest_diameter(from_projectile=from_projectile)

        # Loop over each face in the mesh to build up a population of craters in this interval. This is done because faces may
        # not all have the same surface area, the range of crater sizes that can be formed on each face may be different.
        impact_diameters = []
        impact_ages = []
        impact_locations = []

        # Process each bin
        for i, face_indices in enumerate(self.surface.face_bin_indices):
            total_bin_area = self.surface.face_bin_areas[i]
            area_ratio = total_bin_area / self.surface.area

            Dmin = self._get_smallest_diameter(self.surface.face_bin_min_sizes[i], from_projectile=from_projectile)
            if diameter_number is not None:
                diameter_number_local = (
                    diameter_number[0],
                    diameter_number[1] * area_ratio,
                )
            else:
                diameter_number_local = None

            if diameter_number_end is not None:
                diameter_number_end_local = (
                    diameter_number_end[0],
                    diameter_number_end[1] * area_ratio,
                )
            else:
                diameter_number_end_local = None

            diameters, ages = self.production.sample(
                age=age,
                age_end=age_end,
                diameter_number=diameter_number_local,
                diameter_number_end=diameter_number_end_local,
                diameter_range=(Dmin, Dmax),
                area=total_bin_area,
                **kwargs,
            )
            if diameters.size > 0:
                impact_diameters.extend(diameters.tolist())
                impact_ages.extend(ages.tolist())

                # Get the relative probability of impact onto any particular face then get the locations of the impacts
                p = self.surface.face_areas[face_indices] / total_bin_area
                face_indices = self.rng.choice(face_indices, size=diameters.shape, p=p)
                locations = self.surface.get_random_location_on_face(face_indices)
                impact_locations.extend(np.array(locations).T.tolist())

        if len(impact_diameters) > 0:
            craterlist = []
            # Sort the ages, diameters, and locations so that they are in order of decreasing age
            sort_indices = np.argsort(impact_ages)[::-1]
            impact_diameters = np.asarray(impact_diameters)[sort_indices]
            impact_ages = np.asarray(impact_ages)[sort_indices]
            impact_locations = np.array(impact_locations)[sort_indices]
<<<<<<< HEAD
            for diameter, location, age in zip(impact_diameters, impact_locations, impact_ages):
=======
            for diameter, location, age in zip(impact_diameters, impact_locations, impact_ages, strict=False):
>>>>>>> f46d69fc
                diam_arg = {diam_key: diameter}
                craterlist.append(
                    Crater.maker(
                        location=location,
                        age=age,
                        scaling=self.scaling,
                        **diam_arg,
                        **vars(self.common_args),
                        **kwargs,
                    )
                )
            self.emplace(craterlist)

        return

    def emplace(self, crater: Crater | list[Crater] | None = None, **kwargs: Any) -> None:
        """
        Emplace one or more craters in the simulation.

        This method orchestrates the creation and placement of a crater in the
        simulation. It can create a crater directly or based on the characteristics
        of a projectile.

        Parameters
        ----------
        crater : Crater or list of Crater objects, optional
            The Crater object(s) to be emplaced. If provided, this will be used directly. Otherwise, a single will be generated based on the keyword arguments.
        **kwargs : Any
            Keyword arguments to pass to :class:`Crater.maker`.
            Refer to the documentation of this class for details on valid keyword arguments.

        Notes
        -----
        The keyword arguments provided are passed down to :meth:`Crater.maker`.
        Refer to its documentation for a detailed description of valid
        keyword arguments.

        Examples
        --------
        .. code-block:: python

            from cratermaker import Simulation, Crater

            sim = Simulation()

            # Create a crater with specific diameter
            sim.emplace(final_diameter=10.0e3)

            # Create a crater based on a projectile with given mass and projectile_velocity
            sim.emplace(projectile_mass=1e15, projectile_velocity=20e3)

            # Create a crater with a specific transient diameter and location
            sim.emplace(transient_diameter=50e3, location=(43.43, -86.92))

            # Create multiple craters
            craters = [Crater.maker(final_diameter=20.0e3), Crater.maker(final_diameter=20.0e3)]
            sim.emplace(craters)

        """
        if crater is None:
            crater_args = {**kwargs, **vars(self.common_args)}
            # Add scaling=self.scaling to the kwargs if it is not already present
            if "scaling" not in crater_args:
                crater_args["scaling"] = self.scaling
            crater = Crater.maker(**crater_args)
        elif isinstance(crater, list) and len(crater) > 0:
            self._true_crater_list.extend(crater)
            for c in crater:
                self._enqueue_crater(c)
            self._process_queue()
            return
        if isinstance(crater, Crater):
            self._true_crater_list.append(crater)
            self.morphology.emplace(crater, **kwargs)

        return

    def save(self, **kwargs: Any) -> None:
        """
        Save the current simulation state to a file.
        """
        time_variables = {
            "current_age": self.current_age,
            "elapsed_time": self.elapsed_time,
            "elapsed_n1": self.elapsed_n1,
        }

        self.surface._save_to_files(
            interval_number=self.interval_number,
            time_variables=time_variables,
            **kwargs,
        )

        self.dump_crater_lists()

        self.to_config(**kwargs)

        return

    def dump_crater_lists(self) -> None:
        """
        Dump the crater lists to a file and reset the true crater list.
        """
        crater_dir = self.simdir / _CRATER_DIR
        crater_dir.mkdir(parents=True, exist_ok=True)
        truefilename = crater_dir / f"true_crater_list{self.interval_number:06d}.csv"

        # Convert current crater list to dicts, splitting location into longitude/latitude
        new_data = []
        for c in self._true_crater_list:
            d = asdict(c)
            if "location" in d:
                lon, lat = d.pop("location")
                d["longitude"] = lon
                d["latitude"] = lat
            new_data.append(d)

        # If the file already exists, read it and merge
        if truefilename.exists():
            import csv

            with truefilename.open("r", newline="") as f:
                reader = csv.DictReader(f)
                existing_data = list(reader)
            combined_data = existing_data + new_data
            # Sort by final_diameter descending
            combined_data = sorted(combined_data, key=lambda d: -float(d["final_diameter"]))
        else:
            combined_data = new_data

        # Write merged data back to file
        if combined_data:
            import csv

            with truefilename.open("w", newline="") as f:
                writer = csv.DictWriter(f, fieldnames=combined_data[0].keys())
                writer.writeheader()
                writer.writerows(combined_data)

        self._true_crater_list = []
        return

    def to_config(self, save_to_file: bool = True, **kwargs: Any) -> dict:
        """
        Converts values to types that can be used in yaml.safe_dump. This will convert various types into a format that can be saved in a human-readable YAML file. This will consolidate all of the configuration
        parameters into a single dictionary that can be saved to a YAML file. This will also remove any common arguments from the individual configurations for each component model to avoid repeating them.

        Parameters
        ----------
        save_to_file : bool, optional
            If True, the configuration will be saved to a file. Default is True.
        **kwargs : Any
            Additional keyword arguments for subclasses.

        Returns
        -------
        dict[str, Any]
            A dictionary of the object's attributes that can be serialized to YAML.

        Notes
        -----
        - The function will ignore any attributes that are not serializable to human-readable YAML. Therefore, it will ignore anything that cannot be converted into a str, int, float, or bool.
        - The function will convert Numpy types to their native Python types.
        """
        sim_config = super().to_config(remove_common_args=False)
        sim_config["target_config"] = self.target.to_config(remove_common_args=True)
        sim_config["scaling_config"] = self.scaling.to_config(remove_common_args=True)
        sim_config["production_config"] = self.production.to_config(remove_common_args=True)
        sim_config["surface_config"] = self.surface.to_config(remove_common_args=True)
        sim_config["projectile_config"] = self.projectile.to_config(remove_common_args=True)
        sim_config["morphology_config"] = self.morphology.to_config(remove_common_args=True)
        sim_config["target"] = self.target.name
        sim_config["scaling"] = self.scaling._component_name
        sim_config["production"] = self.production._component_name
        sim_config["projectile"] = self.projectile._component_name
        sim_config["morphology"] = self.morphology._component_name
        sim_config["surface"] = self.surface._component_name

        for config in [
            "target",
            "scaling",
            "production",
            "projectile",
            "morphology",
            "surface",
        ]:
            # drop any empty values or {} from either f"{config} or f"{config}_config" if when they are either None or empty
            if config in sim_config:
                if sim_config[config] is None or sim_config[config] == {}:
                    sim_config.pop(config)
            if f"{config}_config" in sim_config:
                if sim_config[f"{config}_config"] is None or sim_config[f"{config}_config"] == {}:
                    sim_config.pop(f"{config}_config")

        # Write the combined configuration to a YAML file
        if save_to_file:
            with open(self.config_file, "w") as f:
                yaml.safe_dump(sim_config, f, indent=4)

        return sim_config

    def export(self, format="vtp", *args, **kwargs) -> None:
        """
        Export the surface mesh to a file in the specified format. Currently only VTK is supported.
        """
        self.save()
        if format == "vtp" or format == "vtk":
            export.to_vtk(self.surface, *args, **kwargs)
        else:
            raise ValueError(f"Unsupported export format: {format}")

    def reset(self):
        crater_dir = self.simdir / _CRATER_DIR
        # delete crater_dir using Pathlib
        if crater_dir.exists():
            shutil.rmtree(crater_dir)

    def update_elevation(self, *args: Any, **kwargs: Any) -> None:
        """
        Set the elevation on the surface. Delegates to the Surface object.

        Parameters
        ----------
        *args: Variable length argument list to pass to self.surface.update_elevation.
        **kwargs: Arbitrary keyword arguments to pass to self.surface.update_elevation.
        """
        return self.surface.update_elevation(*args, **kwargs)

    def _enqueue_crater(self, crater: Crater | None = None, **kwargs) -> None:
        """
        Add a crater to the queue for later emplacement.

        Parameters
        ----------
        crater : Crater
            The crater object to enqueue.

        **kwargs : Any
            Additional keyword arguments for initializing the :class:`Crater`.

        Raises
        ------
        RuntimeError
            If the queue manager has not been initialized.
        """
        self.morphology._enqueue_crater(crater, **kwargs)
        return

    def _process_queue(self) -> None:
        """
        Process all queued craters in the order they were added, forming non-overlapping
        batches and applying each to the surface.


        Raises
        ------
        RuntimeError
            If the queue manager has not been initialized.
        """
        self.morphology._process_queue()
        return

    def _get_smallest_diameter(self, face_size: ArrayLike | None = None, from_projectile: bool = False) -> float:
        """
        Get the smallest possible crater or projectile be formed on a face.

        Parameters
        ----------
        face_size : FloatLike, optional
            The effective size of the face to determine the smallest crater size that can be formed on it. If None, the size of the smallest face on the surface will be used.
        from_projectile : bool, optional
            If True, the smallest projectile diameter will be returned instead of the smallest crater diameter. Default is False.

        Returns
        -------
        float
            The smallest possible crater or projectile diameter that can be formed on the surface.
        """
        if face_size is None:
            face_size = np.min(self.surface.face_sizes)
        if from_projectile:
            crater = Crater.maker(
                final_diameter=face_size,
                angle=90.0,
                projectile_velocity=self.scaling.projectile_mean_velocity * 10,
                scaling=self.scaling,
                **vars(self.common_args),
            )
            return crater.projectile_diameter
        else:
            return float(face_size)

    def _get_largest_diameter(self, from_projectile: bool = False) -> float:
        """
        Get the largest possible crater or projectile that can be formed on the surface.
        """
        largest_crater = self.target.radius * 2
        if from_projectile:
            crater = Crater.maker(
                final_diameter=largest_crater,
                angle=1.0,
                projectile_velocity=self.scaling.projectile_mean_velocity / 10.0,
                scaling=self.scaling,
                **vars(self.common_args),
            )
            return crater.projectile_diameter
        else:
            return largest_crater

    def _validate_run_args(self, **kwargs) -> dict:
        """
        Validate all the input arguments to the sample method. This function will raise a ValueError if any of the arguments are invalid.
        It will also convert age arguments to diameter_number and vice versa.

        Parameters
        ----------
        age : FloatLike, optional
            Start age in My relative to the present for the simulation, used to compute the starting point of the production function.
            Default is None, which requires `diameter_number` to be set.
        age_end : FloatLike, optional
            End age in My relative to the present for the simulation, used to compute the ending point of the production function.
            Default is 0 (present day) if not provided.
        age_interval : FloatLike, optional
            Interval in My for outputting intermediate results. If not provided, calculated as `age - age_end` / `ninterval` if `ninterval` is provided, otherwise set to the total simulation duration.
        diameter_number : PairOfFloats, optional
            Starting cumulative number and diameter pair (D, N) to define the simulation start in terms of crater frequency.
            Default is None, which requires `age` to be set.
        diameter_number_end : PairOfFloats, optional
            Ending cumulative number and diameter pair (D, N) to define the simulation end in terms of crater frequency.
            Default is the present-day values if not provided.
        diameter_number_interval : PairOfFloats, optional
            Interval for outputting results in terms of cumulative number and diameter (D, N). Calculated based on `ninterval` if provided.
        ninterval : int, optional
            Number of intervals for outputting results. This has a special use case where one can specify age-based inputs but output
            in equal cumulative number intervals and vice versa.

        Returns
        -------
        A dict containing all arguments listed in Parameters above, as well as `is_age_interval`, which is a boolean flag indicating
        whether or not the simulation is being run in equal age intervals or equal number intervals.

        Raises
        ------
        ValueError
            If any of the following conditions are met:
            - Neither the age nore the diameter_number argument is provided.
            - Both the age and diameter_number arguments are provided.
            - Both the age_end and diameter_number_end arguments are provided.
            - The age argument is provided but is not a scalar.
            - The age_end argument is provided but is not a scalar.
            - The age_interval is provided but is not a positive scalar
            - The age_interval provided is negative, or is greater than age - age_end
            - The diameter_number argument is not a pair of values, or any of them are less than 0
            - The diameter_number_end argument is not a pair of values, or any of them are less than 0
            - The diameter_number_interval argument is not a pair of values, or any of them are less than 0
            - The age_interval and diameter_number_interval arguments are both provided.
            - The diameter_number_interval provided is negative, or is greater than diameter_number - diameter_number_end
            - The ninterval is provided but is not an integer or is less than 1.
            - The ninterval is provided and either age_interval or diameter_number_interval is also provided
        """
        # Determine whether we are going to do equal time intervals or equal number intervals
        age = kwargs.get("age")
        age_interval = kwargs.get("age_interval")
        diameter_number_interval = kwargs.get("diameter_number_interval")
        ninterval = kwargs.pop("ninterval", None)
        if age_interval is not None and diameter_number_interval is not None:
            raise ValueError("Cannot specify both ninterval and age_interval or diameter_number_interval")
        if ninterval is not None:
            if not isinstance(ninterval, int):
                raise TypeError("ninterval must be an integer")
            if ninterval < 1:
                raise ValueError("ninterval must be greater than zero")
            if age_interval is not None or diameter_number_interval is not None:
                raise ValueError("Cannot specify both ninterval and age_interval or diameter_number_interval")

        is_age_interval = age_interval is not None

        # Validate arguments using the production function validator first
        if "diameter_range" not in kwargs:
            kwargs["diameter_range"] = (
                self._get_smallest_diameter(),
                self._get_largest_diameter(),
            )
        if "area" not in kwargs:
            kwargs["area"] = self.surface.area
        kwargs = self.production._validate_sample_args(**kwargs)

        if is_age_interval:
            age = kwargs.get("age", None)
            if age is None:
                raise ValueError("Something went wrong! age should be set by self.production_validate_sample_args")
            age_end = kwargs.get("age_end", None)
            if age_end is None:
                raise ValueError("Something went wrong! age_end should be set by self.production_validate_sample_args")
            if age_interval is None:
                if ninterval is None:
                    ninterval = 1
                age_interval = (age - kwargs["age_end"]) / ninterval
            else:
                if age_interval > age - age_end:
                    raise ValueError("age_interval must be less than age - age_end")
                elif age_interval <= 0:
                    raise ValueError("age_interval must be greater than zero")
                ninterval = int(np.ceil((age - age_end) / age_interval))

            kwargs["age_interval"] = age_interval
            kwargs["ninterval"] = ninterval
        else:
            diameter_number = kwargs.get("diameter_number", None)
            if diameter_number is None:
                raise ValueError("Something went wrong! diameter_number should be set by self.production_validate_sample_args")
            diameter_number_end = kwargs.get("diameter_number_end", None)
            if diameter_number_end is None:
                raise ValueError("Something went wrong! diameter_number_end should be set by self.production_validate_sample_args")
            if diameter_number_interval is None:
                if ninterval is None:
                    ninterval = 1
                diameter_number_interval = (
                    diameter_number[0],
                    (diameter_number[1] - diameter_number_end[1]) / ninterval,
                )
            else:
                if len(diameter_number_interval) != 2:
                    raise ValueError("The 'diameter_number_interval' must be a pair of values in the form (D,N)")
                # Check to be sure that the diameter in the diameter_number_interval is the same as diameter_number.
                # If not, we need to adjust the end diameter value it so that they match
                diameter_number_interval = self.production._validate_csfd(*diameter_number_interval)
                if diameter_number_interval[0] != diameter_number[0]:
                    area = kwargs.get("area", None)
                    if area is None:
                        raise ValueError("Something went wrong! area should be set by self.production_validate_sample_args")
                    diameter_number_density_interval = (
                        diameter_number_interval[0],
                        diameter_number_interval[1] / area,
                    )
                    age_val = self.production.age_from_D_N(*diameter_number_density_interval)
                    diameter_number_density_interval = (
                        diameter_number[0],
                        self.production.function(diameter=diameter_number[0], age=age_val),
                    )
                    diameter_number_interval = (
                        diameter_number[0],
                        diameter_number_density_interval[1] * area,
                    )

                if diameter_number_interval[1] >= diameter_number[1] - diameter_number_end[1]:
                    raise ValueError("diameter_number_interval must be less than diameter_number - diameter_number_end")
                if diameter_number_interval[1] <= 0:
                    raise ValueError("diameter_number_interval must be greater than zero")
                ninterval = int(np.ceil((diameter_number[1] - diameter_number_end[1]) / diameter_number_interval[1]))

            kwargs["diameter_number_interval"] = diameter_number_interval
            kwargs["ninterval"] = ninterval

        kwargs["is_age_interval"] = is_age_interval

        # Remove unecessary arguments that came out of the production._validate_sample_args method
        kwargs.pop("diameter_range")
        kwargs.pop("area")
        kwargs.pop("return_age")

        return kwargs

    @property
    def target(self):
        """
        The target body for the impact simulation. Set during initialization.
        """
        return self._target

    @target.setter
    def target(self, value):
        if not isinstance(value, (Target, str)):
            raise TypeError("target must be an instance of Target or str")
        self._target = value

    @property
    def surface(self):
        """
        Surface mesh data for the simulation. Set during initialization.
        """
        return self._surface

    @surface.setter
    def surface(self, value):
        if not isinstance(value, (Surface, str)):
            raise TypeError("surface must be an instance of Surface or str")
        self._surface = value

    @property
    def production(self):
        """
        The Production class instance used for crater production. Set during initialization.
        """
        return self._production

    @production.setter
    def production(self, value):
        if not isinstance(value, (Production, str)):
            raise TypeError("production must be a subclass of Production or str")
        self._production = value

    @property
    def scaling(self):
        """
        The Scaling object that defines the crater scaling relationships model. Set during initialization.
        """
        return self._scaling

    @scaling.setter
    def scaling(self, value):
        if not isinstance(value, (Scaling, str)):
            raise TypeError("scaling must be of Scaling type or str")
        self._scaling = value

    @property
    def morphology(self):
        """
        The crater morphology model. Set during initialization.
        """
        return self._morphology

    @morphology.setter
    def morphology(self, value):
        if not isinstance(value, (Morphology, str)):
            raise TypeError("morphology must be of Morphology type or str")
        self._morphology = value

    @property
    def projectile(self):
        """
        The crater projectile model. Set during initialization.
        """
        return self._projectile

    @projectile.setter
    def projectile(self, value):
        if not isinstance(value, (Projectile, str)):
            raise TypeError("projectile must be of Projectile type or str")
        self._projectile = value

    @property
    def data_dir(self):
        """
        Directory where the data files are stored. Dynamically set based on `surface` attribute.
        """
        return self.surface.data_dir

    @property
    def n_node(self):
        """
        Number of nodes in the simulation mesh. Dynamically set based on `surface` attribute.
        """
        return self.surface.uxgrid.n_node

    @property
    def n_face(self):
        """
        Number of faces in the simulation mesh. Dynamically set based on `surface` attribute.
        """
        return self.surface.uxgrid.n_face

    @property
    def true_crater_list(self):
        """
        The list of craters that have been emplaced in the simulation.
        """
        return self._true_crater_list

    @parameter
    def interval_number(self):
        """
        The index of the current time step.
        """
        return self._interval_number

    @interval_number.setter
    def interval_number(self, value):
        if not isinstance(value, int):
            raise TypeError("interval_number must be an integer")
        if value < 0:
            raise ValueError("interval_number must be greater than or equal to zero")

        self._interval_number = value

    @parameter
    def elapsed_time(self):
        """
        The elapsed time in My since the start of the simulation.
        """
        return self._elapsed_time

    @elapsed_time.setter
    def elapsed_time(self, value):
        self._elapsed_time = float(value)

    @parameter
    def current_age(self):
        """
        The age of the current time step in My relative to the present from the chronology of the production function.
        """
        return self._current_age

    @current_age.setter
    def current_age(self, value):
        self._current_age = float(value)

    @parameter
    def elapsed_n1(self):
        """
        The elapsed number of craters larger than 1 km in diameter.
        """
        return self._elapsed_n1

    @elapsed_n1.setter
    def elapsed_n1(self, value):
        self._elapsed_n1 = float(value)

    @parameter
    def smallest_crater(self):
        """
        The smallest crater diameter in meters. Set during initialization.
        """
        return self._smallest_crater

    @smallest_crater.setter
    def smallest_crater(self, value):
        if value is None:
            self._smallest_crater = 0.0
            return
        elif not isinstance(value, FloatLike):
            raise TypeError("smallest_crater must be a scalar value")
        elif value < 0:
            raise ValueError("smallest_crater must be greater than or equal to zero")
        elif self._largest_crater is not None and value > self._largest_crater:
            raise ValueError("smallest_crater must be less than or equal to largest_crater")
        self._smallest_crater = float(value)

    @parameter
    def largest_crater(self):
        """
        The largest crater diameter in meters. Set during initialization.
        """
        return self._largest_crater

    @largest_crater.setter
    def largest_crater(self, value):
        if value is None or np.isinf(value):
            self._largest_crater = np.inf
            return
        elif not isinstance(value, FloatLike):
            raise TypeError("largest_crater must be a scalar value")
        elif value <= 0:
            raise ValueError("largest_crater must be greater than zero")
        elif self._smallest_crater is not None and value < self._smallest_crater:
            raise ValueError("largest_crater must be greater than or equal to smallest_crater")
        self._largest_crater = float(value)

    @parameter
    def smallest_projectile(self):
        """
        The smallest projectile diameter in meters. Set during initialization.
        """
        return self._smallest_projectile

    @smallest_projectile.setter
    def smallest_projectile(self, value):
        if value is None:
            self._smallest_projectile = 0.0
            return
        elif not isinstance(value, FloatLike):
            raise TypeError("smallest_projectile must be a scalar value")
        elif value < 0:
            raise ValueError("smallest_projectile must be greater or equal to zero")
        elif self._largest_projectile is not None and value > self._largest_projectile:
            raise ValueError("smallest_projectile must be less than or equal to largest_projectile")
        self._smallest_projectile = float(value)

    @parameter
    def largest_projectile(self):
        """
        The largest projectile diameter in meters. Set during initialization.
        """
        return self._largest_projectile

    @largest_projectile.setter
    def largest_projectile(self, value):
        if value is None or np.isinf(value):
            self._largest_projectile = np.inf
            return
        elif not isinstance(value, FloatLike):
            raise TypeError("largest_projectile must be a scalar value")
        elif value <= 0:
            raise ValueError("largest_projectile must be greater than zero")
        elif self._smallest_projectile is not None and value < self._smallest_projectile:
            raise ValueError("largest_projectile must be greater than or equal to smallest_projectile")
        self._largest_projectile = float(value)

    @property
    def name(self):
        """
        The name of the simulation.
        """
        return "Cratermaker Simulation object"

    @property
    def config_file(self):
        """
        The path to the configuration file for the simulation.
        """
        return self.simdir / _CONFIG_FILE_NAME<|MERGE_RESOLUTION|>--- conflicted
+++ resolved
@@ -484,11 +484,7 @@
             impact_diameters = np.asarray(impact_diameters)[sort_indices]
             impact_ages = np.asarray(impact_ages)[sort_indices]
             impact_locations = np.array(impact_locations)[sort_indices]
-<<<<<<< HEAD
-            for diameter, location, age in zip(impact_diameters, impact_locations, impact_ages):
-=======
             for diameter, location, age in zip(impact_diameters, impact_locations, impact_ages, strict=False):
->>>>>>> f46d69fc
                 diam_arg = {diam_key: diameter}
                 craterlist.append(
                     Crater.maker(
