--- conflicted
+++ resolved
@@ -14,17 +14,11 @@
 from .surface import Surface, _save_surface
 from ..utils.general_utils import _convert_for_yaml, _set_properties, _to_config, parameter
 from ..utils.custom_types import FloatLike, PairOfFloats
-<<<<<<< HEAD
-from ..components.scaling import ScalingModel, get_scaling_model, available_scaling_models
-from ..components.production import ProductionModel, get_production_model, available_production_models
-from ..components.morphology import MorphologyModel, get_morphology_model, available_morphology_models
-=======
 from ..components.scaling import Scaling
 from ..components.production import Production
 from ..components.morphology import Morphology
 from ..components.impactor import Impactor
 from .base import CratermakerBase
->>>>>>> 1c40884e
 
 class Simulation(CratermakerBase):
     """
@@ -877,124 +871,6 @@
         return    
     
 
-<<<<<<< HEAD
-    def apply_noise(self, 
-                    model="turbulence",
-                    noise_width=1000e3,
-                    noise_height=1e3,
-                    to_nodes=True,
-                    to_faces=True,
-                    **kwargs,
-                    ) -> None:
-        """
-        Applies a specified noise model to the simulation's surface elevation.
-
-        This method adjusts the surface elevation of the simulation based on the chosen noise model. It supports various noise models, each with its own set of default and customizable parameters. The method also ensures that the applied noise is volume-conserving.
-
-        Parameters
-        ----------
-        model : str, optional
-            The noise model to apply. Supported models include 'turbulence', 'billowed', 'plaw', 'ridged', 'swiss', and 'jordan'. The default is 'turbulence'.
-        noise_width : float, optional
-            The width scale of the noise in meters. The default is 1000e3 (1000 km).
-        noise_height : float, optional
-            The height scale of the noise in meters. The default is 20e3 (20 km).
-        to_nodes : bool, optional
-            Flag to apply the noise to the nodes of the mesh. The default is True.
-        to_faces : bool, optional
-            Flag to apply the noise to the faces of the mesh. The default is False.
-        **kwargs :
-            Additional keyword arguments specific to the noise model. Common parameters include 'num_octaves' and 'anchor'. Model-specific parameters like 'freq', 'pers', 'slope', 'lacunarity', 'gain', etc., can also be set.
-
-        Returns
-        -------
-        None
-            This method modifies the simulation's surface elevation in-place and does not return a value.
-
-        Notes
-        -----
-        - The noise is scaled to be volume-conserving, ensuring the mean of the noise is zero.
-        - The method internally calculates normalized coordinates based on the target radius and scales the noise appropriately.
-        - Default values for noise parameters are set based on the chosen model.
-        - For details on thes noise models, see https://www.decarpentier.nl/scape-procedural-basics
-
-        Examples
-        --------
-        .. code-block:: python
-        
-            # Apply default turbulence noise:
-            sim = cratermaker.Simulation()
-            sim.apply_noise()
-
-            #Apply ridged noise with custom Parameters
-            sim.apply_noise(model="ridged", noise_width=500e3, num_octaves=10, freq=1.5)
-        """      
-        scale = self.target.radius / noise_width
-        num_octaves = kwargs.pop("num_octaves", 12)
-        anchor = kwargs.pop("anchor", self.rng.uniform(0.0,scale, size=(num_octaves, 3))) 
-        
-        # Set reasonable default values for the different models
-        if model == "turbulence" or model == "billowed" or model == "plaw" or model == "ridged":
-            kwargs.setdefault("noise_height", noise_height)
-            kwargs.setdefault("freq", 2.00)
-            kwargs.setdefault("pers", 0.5)
-        if model == "plaw":
-            kwargs.setdefault("slope", 2.0)
-        if model == "swiss" or model == "jordan":
-            kwargs.setdefault("lacunarity", 2.00)
-            kwargs.setdefault("gain", 0.5)
-            kwargs.setdefault("warp", 0.35)
-        if model == "jordan":
-            kwargs.setdefault("gain0", 0.8)
-            kwargs.setdefault("warp0", 0.4)
-            kwargs.setdefault("damp0", 1.0)
-            kwargs.setdefault("damp", 0.8)
-            kwargs.setdefault("damp_scale", 1.0) 
-            
-        if "noise_height" in kwargs:
-            kwargs["noise_height"] = kwargs["noise_height"] / self.target.radius
-            
-        def _noisemaker(vars):
-            raise NotImplementedError
-            # with warnings.catch_warnings():
-            #     warnings.simplefilter("ignore", Warning)           
-            #     x = self.surf.uxgrid[vars[0]].values * scale 
-            #     y = self.surf.uxgrid[vars[1]].values * scale 
-            #     z = self.surf.uxgrid[vars[2]].values * scale
-            #     noise = realistic.apply_noise(model, x, y, z, num_octaves, anchor, **kwargs)
-        
-            # # Make sure the noise is volume-conserving (i.e., the mean is zero)
-            # # TODO: Take into account the nodes are not uniformly distributed on the sphere
-            # noise = noise - np.mean(noise)
-            # return noise                
-        
-        if to_nodes:
-            vars = ['node_x', 'node_y', 'node_z']
-            node_noise = _noisemaker(vars)
-        else:
-            node_noise = None
-        if to_faces:
-            vars = ['face_x', 'face_y', 'face_z']
-            face_noise = _noisemaker(vars)
-        else:
-            face_noise = None
-            
-        if model =="swiss" or model == "jordan":
-            if node_noise is not None:
-                self.surf['node_elevation'] += node_noise * noise_height
-            if face_noise is not None:
-                self.surf['face_elevation'] += face_noise * noise_height
-        else:
-            if node_noise is not None:
-                self.surf['node_elevation'] += node_noise * self.target.radius 
-            if face_noise is not None:
-                self.surf['face_elevation'] += face_noise * self.target.radius
-        
-        return
-    
-     
-=======
->>>>>>> 1c40884e
     def set_elevation(self, 
                       *args: Any, 
                       **kwargs: Any
