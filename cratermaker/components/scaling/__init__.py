from __future__ import annotations

from abc import abstractmethod
from typing import TYPE_CHECKING, Any

import numpy as np
from numpy.random import Generator

from cratermaker.constants import FloatLike
from cratermaker.utils.component_utils import ComponentBase, import_components

if TYPE_CHECKING:
    from cratermaker.components.projectile import Projectile
    from cratermaker.components.target import Target


class Scaling(ComponentBase):
    """
<<<<<<< HEAD
    An abstract base class for all scaling models. It defines the interface for converting between projectile and crater diameters.
=======
    The abstract base class for all scaling models. It defines the interface for converting between projectile and crater diameters.
>>>>>>> 07c9680f

    Parameters
    ----------
    target : Target | str, default="Moon"
        The target body for the impact. Can be a Target object or a string representing the target name.
    projectile : Projectile | str, default="asteroids"
        The projectile model for the impact. Can be an Projectile object or a string representing the projectile name.
    rng : numpy.random.Generator | None
        A numpy random number generator. If None, a new generator is created using the rng_seed if it is provided.
    rng_seed : Any type allowed by the rng_seed argument of numpy.random.Generator, optional
        The rng_rng_seed for the RNG. If None, a new RNG is created.
    rng_state : dict, optional
        The state of the random number generator. If None, a new state is created.
    **kwargs : Any
        Additional keyword arguments.
    """

    _registry: dict[str, Scaling] = {}

    def __init__(
        self,
        target: Target | str | None = None,
        projectile: Projectile | str | None = None,
        rng: Generator | None = None,
        rng_seed: int | None = None,
        rng_state: dict | None = None,
        **kwargs: Any,
    ):
        from cratermaker.components.projectile import Projectile
        from cratermaker.components.target import Target

        super().__init__(rng=rng, rng_seed=rng_seed, rng_state=rng_state, **kwargs)
        object.__setattr__(self, "_target", None)
        object.__setattr__(self, "_projectile", None)
        # combine the kwargs with the common_args, giving common_args priority
        kwargs = {**kwargs, **vars(self.common_args)}
        self._target = Target.maker(target, **kwargs)
        self._projectile = Projectile.maker(projectile, target=self.target, **kwargs)

    @abstractmethod
    def projectile_to_transient(self, **kwargs: Any) -> np.float64: ...
    @abstractmethod
    def transient_to_projectile(self, **kwargs: Any) -> np.float64: ...
    @abstractmethod
    def transient_to_final(self, transient_diameter: FloatLike) -> tuple[np.float64, str]: ...
    @abstractmethod
    def final_to_transient(self, final_diameter: FloatLike, morphology_type: str | None = None, **kwargs) -> np.float64: ...
    @abstractmethod
    def recompute(self, **kwargs: Any) -> None: ...

    @classmethod
    def maker(
        cls,
        scaling: str | Scaling | None = None,
        target: Target | str | None = None,
        projectile: Projectile | str | None = None,
        rng: Generator | None = None,
        rng_seed: int | None = None,
        rng_state: dict | None = None,
        **kwargs: Any,
    ) -> Scaling:
        """
        Initialize a scaling model based on the provided name or class.

        Parameters
        ----------
        scaling : str, Scaling, or None, default=None
            The name of the scaling model to initialize. If None, the default model is used.
        target : Target | str, default="Moon"
            The target body for the impact. Can be a Target object or a string representing the target name.
        projectile : Projectile | str, default="asteroids"
            The projectile model for the impact. Can be an Projectile object or a string representing the projectile name.
        rng : numpy.random.Generator | None
            A numpy random number generator. If None, a new generator is created using the rng_seed if it is provided.
        rng_seed : Any type allowed by the rng_seed argument of numpy.random.Generator, optional
            The rng_rng_seed for the RNG. If None, a new RNG is created.
        rng_state : dict, optional
            The state of the random number generator. If None, a new state is created.
        **kwargs : Any
            Additional keyword arguments.

        Returns
        -------
        Scaling
            An instance of the specified scaling model.

        Raises
        ------
        KeyError
            If the specified scaling model name is not found in the registry.
        TypeError
            If the specified scaling model is not a string or a subclass of Scaling.
        """
        if scaling is None:
            scaling = "montecarlo"
        scaling = super().maker(
            component=scaling,
            target=target,
            projectile=projectile,
            rng=rng,
            rng_seed=rng_seed,
            rng_state=rng_state,
            **kwargs,
        )
        if projectile is not None:
            scaling.projectile = projectile
        if target is not None:
            scaling.target = target

        return scaling

    def __str__(self) -> str:
        base = super().__str__()
        return f"{base}\nTarget: {self.target._component_name}\nProjectile: {self.projectile._component_name}"

    @property
    def target(self):
        """
        The target body for the impact.

        Returns
        -------
        Target
        """
        return self._target

    @target.setter
    def target(self, value):
        from cratermaker.components.target import Target

        self._target = Target.maker(value, **vars(self.common_args))
        return

    @property
    def projectile(self):
        """
        The projectile model for the impact.

        Returns
        -------
        Projectile
        """
        return self._projectile

    @projectile.setter
    def projectile(self, value):
        from cratermaker.components.projectile import Projectile

        self._projectile = Projectile.maker(value, **vars(self.common_args))
        return

    @property
    def model(self):
        """
        The name of the scaling model.

        Returns
        -------
        str
        """
        return self._component_name


import_components(__name__, __path__, ignore_private=True)<|MERGE_RESOLUTION|>--- conflicted
+++ resolved
@@ -16,11 +16,7 @@
 
 class Scaling(ComponentBase):
     """
-<<<<<<< HEAD
-    An abstract base class for all scaling models. It defines the interface for converting between projectile and crater diameters.
-=======
     The abstract base class for all scaling models. It defines the interface for converting between projectile and crater diameters.
->>>>>>> 07c9680f
 
     Parameters
     ----------
