--- conflicted
+++ resolved
@@ -254,14 +254,7 @@
             edge_faces = edge_faces[edge_faces != INT_FILL_VALUE]
             face_indices = np.unique(np.concatenate((face_indices, neighbor_faces, node_faces, edge_faces)))
 
-<<<<<<< HEAD
-            # Add in all edges and nodes that are attached to these buffer faces
-            edge_indices = np.unique(self.face_edge_connectivity[face_indices].ravel())
-            edge_indices = edge_indices[edge_indices != INT_FILL_VALUE]
-
-=======
             # Add in all nodes that are attached to these buffer faces
->>>>>>> bf7b44f5
             node_indices = np.unique(self.face_node_connectivity[face_indices].ravel())
             node_indices = node_indices[node_indices != INT_FILL_VALUE]
 
@@ -621,11 +614,7 @@
         **kwargs: Any,
     ) -> None:
         """
-<<<<<<< HEAD
-        Export the surface mesh to a VTK file and stores it in the default export directory.
-=======
         Export the surface mesh to a VTK file and store it in the default export directory.
->>>>>>> bf7b44f5
 
         Parameters
         ----------
@@ -644,149 +633,6 @@
             save_geometry=save_geometry,
             **kwargs,
         )
-<<<<<<< HEAD
-        from vtkmodules.util.numpy_support import numpy_to_vtk
-        from vtkmodules.vtkFiltersCore import vtkPolyDataNormals
-        from vtkmodules.vtkFiltersGeometry import vtkGeometryFilter
-
-        _VTK_FILE_EXTENSION = "vtp"
-
-        # Create the output directory if it doesn't exist
-        out_dir = self.output_dir
-        out_dir.mkdir(parents=True, exist_ok=True)
-
-        output_dir = self.output_dir
-        data_file_list = list(output_dir.glob(f"*.{_SURFACE_FILE_EXTENSION}"))
-        if self.grid_file in data_file_list:
-            data_file_list.remove(self.grid_file)
-
-        # Convert uxarray grid arrays to regular numpy arrays for vtk processing
-        n_node = self.n_node
-        n_face = self.n_face
-        node_x = self.node_x
-        node_y = self.node_y
-        node_z = self.node_z
-        n_nodes_per_face = self.n_nodes_per_face
-        face_node_connectivity = self.face_node_connectivity
-
-        vtk_data = vtkUnstructuredGrid()
-        nodes = vtkPoints()
-        for i in range(n_node):
-            nodes.InsertNextPoint(node_x[i], node_y[i], node_z[i])
-        vtk_data.SetPoints(nodes)
-        vtk_data.Allocate(n_face)
-        for i, n in enumerate(n_nodes_per_face):
-            point_ids = face_node_connectivity[i][0:n]
-            vtk_data.InsertNextCell(VTK_POLYGON, n, point_ids)
-
-        warp = vtkWarpScalar()
-        warp.SetInputArrayToProcess(0, 0, 0, vtkUnstructuredGrid.FIELD_ASSOCIATION_POINTS, "node_elevation")
-
-        writer = vtkXMLPolyDataWriter()
-        writer.SetDataModeToBinary()
-        writer.SetCompressorTypeToZLib()
-
-        if save_geometry:
-            # Saves the surface mesh and its geometry as a separate file
-            geometry_variables = [
-                "node_x",
-                "node_y",
-                "node_z",
-                "node_lon",
-                "node_lat",
-                "face_x",
-                "face_y",
-                "face_z",
-                "face_lon",
-                "face_lat",
-                "face_area",
-                "face_size",
-            ]
-            current_grid = vtkUnstructuredGrid()
-            current_grid.DeepCopy(vtk_data)
-
-            for v in geometry_variables:
-                # extract the attribute v from the self object
-                array = numpy_to_vtk(getattr(self, v), deep=True)
-                array.SetName(v)
-                n = getattr(self, v).size
-                if n == self.n_face:
-                    current_grid.GetCellData().AddArray(array)
-                elif n == self.n_node:
-                    current_grid.GetPointData().AddArray(array)
-
-            geom_filter = vtkGeometryFilter()
-            geom_filter.SetInputData(current_grid)
-            geom_filter.Update()
-            poly_data = geom_filter.GetOutput()
-
-            normals_filter = vtkPolyDataNormals()
-            normals_filter.SetInputData(poly_data)
-            normals_filter.ComputeCellNormalsOn()
-            normals_filter.ConsistencyOn()  # Tries to make normals consistent across shared edges
-            normals_filter.AutoOrientNormalsOn()  # Attempt to orient normals consistently outward/inward
-            normals_filter.SplittingOff()
-            normals_filter.Update()
-            poly_data_with_normals = normals_filter.GetOutput()
-
-            output_filename = out_dir / f"{_GRID_FILE_PREFIX}.{_VTK_FILE_EXTENSION}"
-            writer.SetFileName(output_filename)
-            writer.SetInputData(poly_data_with_normals)
-            writer.Write()
-
-        ds = self.uxds.load()
-        current_grid = vtkUnstructuredGrid()
-        current_grid.DeepCopy(vtk_data)
-
-        for v in ds.variables:
-            array = numpy_to_vtk(ds[v].values, deep=True)
-            array.SetName(v)
-            n = ds[v].size
-            if "n_face" in ds[v].dims:
-                current_grid.GetCellData().AddArray(array)
-            elif "n_node" in ds[v].dims:
-                current_grid.GetPointData().AddArray(array)
-                if v == "node_elevation":
-                    current_grid.GetPointData().SetActiveScalars(v)
-            elif n == 1:
-                current_grid.GetFieldData().AddArray(array)
-
-        if time_variables is None:
-            time_variables = {"elapsed_time": float(interval_number)}
-        else:
-            if not isinstance(time_variables, dict):
-                raise TypeError("time_variables must be a dictionary")
-
-        for k, v in time_variables.items():
-            array = numpy_to_vtk(np.array([v]), deep=True)
-            array.SetName(k)
-            current_grid.GetFieldData().AddArray(array)
-
-        geom_filter = vtkGeometryFilter()
-        geom_filter.SetInputData(current_grid)
-        geom_filter.Update()
-        poly_data = geom_filter.GetOutput()
-
-        normals_filter = vtkPolyDataNormals()
-        normals_filter.SetInputData(poly_data)
-        normals_filter.ComputeCellNormalsOn()
-        normals_filter.ConsistencyOn()  # Tries to make normals consistent across shared edges
-        normals_filter.AutoOrientNormalsOn()  # Attempt to orient normals consistently outward/inward
-        normals_filter.SplittingOff()
-        normals_filter.Update()
-        poly_data_with_normals = normals_filter.GetOutput()
-
-        warp.SetInputData(poly_data_with_normals)
-        warp.Update()
-        warped_output = warp.GetOutput()
-        output_filename = out_dir / f"{_SURFACE_FILE_PREFIX}{interval_number:06d}.{_VTK_FILE_EXTENSION}"
-        writer.SetFileName(output_filename)
-        writer.SetInputData(warped_output)
-        writer.Write()
-
-        return
-=======
->>>>>>> bf7b44f5
 
     def to_gpkg(
         self,
@@ -806,11 +652,7 @@
         **kwargs : Any
             Additional keyword arguments (ignored).
         """
-<<<<<<< HEAD
-        return self._full().to_geotiff(interval_number=interval_number, bounds=bounds, dtype=dtype, nodata=nodata, **kwargs)
-=======
         return self._full().to_gpkg(interval_number=interval_number, save_geometry=save_geometry, **kwargs)
->>>>>>> bf7b44f5
 
     def plot_hillshade(self, imagefile=None, label=None, scalebar=True, **kwargs: Any) -> None:
         """
@@ -2443,100 +2285,6 @@
 
         return self.surface._compute_elevation_to_cartesian(position, elevation)
 
-<<<<<<< HEAD
-    def to_geotiff(
-        self,
-        interval_number: int = 0,
-        bounds: tuple[float, float, float, float] | None = None,
-        dtype: str = "float32",
-        nodata: float | None = np.nan,
-        **kwargs,
-    ) -> None:
-        """
-        Rasterize a face-based elevation variable into a GeoTIFF using rasterio.
-
-        Parameters
-        ----------
-        surface : LocalSurface
-            Source surface with an unstructured mesh and face-based data in UxArray.
-        interval_number : int, optional
-            Interval number to save, by default 0.
-        bounds : tuple[float, float, float, float] | None, optional
-            (minx, miny, maxx, maxy) bounds of the output raster in the self CRS; if None, use the full extent of the data, by default None.
-        dtype : str, optional
-            Data type for the output raster, by default "float32".
-        nodata : float | None, optional
-            NoData value for the output raster; if None, no NoData value is set, by default np.nan.
-        """
-        import matplotlib.pyplot as plt
-        import rasterio as rio
-        from cartopy import crs as ccrs
-
-        out_dir = self.surface.output_dir
-        out_dir.mkdir(parents=True, exist_ok=True)
-
-        ds = self.uxds.load()
-        variables = [v for v in ds.data_vars if len(ds[v].dims) == 1 and any(dim == "n_face" for dim in ds[v].dims)]
-        if not variables:
-            raise ValueError("No face-based variables found to export to GeoTiff.")
-
-        if self.location is None:
-            projection = ccrs.PlateCarree()
-            deg_per_pix = 360.0 * self.pix / (2 * np.pi * self.radius)
-            minx, maxx = projection.x_limits
-            miny, maxy = projection.y_limits
-            width = int(np.ceil((maxx - minx) / deg_per_pix))
-            height = int(np.ceil((maxy - miny) / deg_per_pix))
-        else:
-            projection = ccrs.AzimuthalEquidistant(central_longitude=self.location[0], central_latitude=self.location[1])
-            minx = -self.region_radius
-            maxx = self.region_radius
-            miny = -self.region_radius
-            maxy = self.region_radius
-            width = int(2 * self.region_radius / self.pix)
-            height = int(2 * self.region_radius / self.pix)
-
-        for var in variables:
-            output_file = out_dir / f"{var}{interval_number:06d}.tiff"
-            print(f"Saving raster file: '{output_file}'...")
-            gdf = ds[var].to_geodataframe(engine="geopandas")
-
-            # Ensure CRS is set
-            if getattr(gdf, "crs", None) is None:
-                gdf = gdf.set_crs(self.crs)
-
-            # Drop empty geometries
-            gdf = gdf[~gdf.geometry.is_empty & gdf.geometry.notnull()].copy()
-
-            fig = plt.figure(figsize=(width, height), dpi=1)
-
-            ax = fig.add_axes([0, 0, 1, 1], projection=projection)
-            ax.set_axis_off()
-            fig.subplots_adjust(left=0, right=1, bottom=0, top=1)
-            ax.set_extent([minx, maxx, miny, maxy], crs=projection)
-
-            raster = ds[var].to_raster(ax=ax)
-
-            transform = rio.transform.from_bounds(minx, maxy, maxx, miny, width, height)
-
-            profile = {
-                "driver": "GTiff",
-                "height": height,
-                "width": width,
-                "count": 1,
-                "dtype": dtype,
-                "crs": gdf.crs,
-                "transform": transform,
-            }
-            if nodata is not None:
-                profile["nodata"] = nodata
-            with rio.open(output_file, "w", **profile) as dst:
-                dst.write(raster, 1)
-
-        return
-
-    def plot_hillshade(self, imagefile=None, label=None, scalebar=True, **kwargs: Any) -> None:
-=======
     def to_gpkg(
         self,
         interval_number: int = 0,
@@ -2583,7 +2331,6 @@
         return
 
     def plot_hillshade(self, imagefile=None, label=None, scalebar=False, **kwargs: Any) -> None:
->>>>>>> bf7b44f5
         """
         Plot a hillshade image of the local region.
 
@@ -2599,28 +2346,6 @@
             Additional keyword arguments to pass to the plotting function.
         """
         import matplotlib.pyplot as plt
-<<<<<<< HEAD
-        from matplotlib.colors import LightSource
-        from scipy.interpolate import griddata
-
-        # Dynamically compute image resolution and dpi
-        extent_val = self.region_radius
-        resolution = int(2 * extent_val / self.pix)
-        dpi = resolution
-        x = np.linspace(-extent_val, extent_val, resolution)
-        y = np.linspace(-extent_val, extent_val, resolution)
-        grid_x, grid_y = np.meshgrid(x, y)
-
-        # Use polar coordinates from region
-        r = self.face_distance
-        theta = self.face_bearing
-        x_cart = r * np.cos(theta)
-        y_cart = r * np.sin(theta)
-
-        points = np.column_stack((x_cart, y_cart))
-        values = self.face_elevation
-        grid_z = griddata(points, values, (grid_x, grid_y), method="linear")
-=======
         import rasterio as rio
         from matplotlib.colors import LightSource
         from rasterio.features import rasterize
@@ -2671,45 +2396,11 @@
             dtype=np.float32,
             all_touched=True,
         )
->>>>>>> bf7b44f5
 
         # Generate hillshade
         azimuth = 300.0
         solar_angle = 20.0
         ls = LightSource(azdeg=azimuth, altdeg=solar_angle)
-<<<<<<< HEAD
-        hillshade = ls.hillshade(grid_z, dx=self.pix, dy=self.pix, fraction=1.0)
-
-        # Plot hillshade with (1, 1) inch figure and dpi=resolution for exact pixel size
-        fig, ax = plt.subplots(figsize=(1, 1), dpi=dpi, frameon=False)
-        ax.imshow(
-            hillshade,
-            interpolation="nearest",
-            cmap="gray",
-            vmin=0.0,
-            vmax=1.0,
-            aspect="equal",
-            extent=(-extent_val, extent_val, -extent_val, extent_val),
-        )
-        ax.axis("off")
-        plt.subplots_adjust(left=0, right=1, top=1, bottom=0)
-        fontsize_px = resolution * 0.03
-        fontsize = fontsize_px * 72 / dpi
-        # Add scale bar before saving/showing image
-        if scalebar:
-            # Determine max physical size for the scale bar
-            max_physical_size = extent_val / 2 / np.sqrt(2)
-
-            # Choose "nice" scale bar length
-            nice_values = np.array([100, 200, 500, 1000, 2000, 5000, 10000, 20000, 50000, 100000])  # in meters
-            scale_length = nice_values[nice_values <= max_physical_size].max()
-            bar_height = extent_val * 0.01
-            scale_text = f"{int(scale_length)} m" if scale_length < 1000 else f"{int(scale_length / 1000)} km"
-
-            # Position in lower right corner
-            x_start = extent_val - scale_length - extent_val * 0.1
-            y_start = -(extent_val - bar_height - extent_val * 0.1)
-=======
         hillshade = ls.hillshade(band, dx=self.pix, dy=self.pix, fraction=1.0)
 
         # Plot hillshade with (1, 1) inch figure and dpi=resolution for exact pixel size
@@ -2735,7 +2426,6 @@
             # Position in lower right corner
             x_start = xmax - scale_length + xmin * 0.1
             y_start = -(ymax - bar_height + ymin * 0.1)
->>>>>>> bf7b44f5
 
             rect = plt.Rectangle((x_start, y_start), scale_length, bar_height, color="black")
             ax.add_patch(rect)
@@ -2751,13 +2441,8 @@
                 fontweight="bold",
             )
         if label:
-<<<<<<< HEAD
-            x_start = -extent_val / np.sqrt(2.0)
-            y_start = extent_val * 0.85
-=======
             x_start = xmin / np.sqrt(2.0)
             y_start = ymax * 0.85
->>>>>>> bf7b44f5
             # Label above the scale bar
             ax.text(
                 x_start,
@@ -2770,18 +2455,12 @@
                 fontweight="bold",
             )
         if imagefile:
-<<<<<<< HEAD
-            plt.savefig(imagefile, bbox_inches="tight", pad_inches=0, dpi=dpi, **kwargs)
-=======
             plt.savefig(imagefile, bbox_inches="tight", pad_inches=0, dpi=W, **kwargs)
->>>>>>> bf7b44f5
         else:
             plt.show(**kwargs)
         plt.close(fig)
         return
 
-<<<<<<< HEAD
-=======
     def to_vtk(
         self,
         interval_number: int = 0,
@@ -3011,7 +2690,6 @@
 
         return
 
->>>>>>> bf7b44f5
     def _calculate_distance(
         self,
         lon1: FloatLike,
