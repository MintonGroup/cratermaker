--- conflicted
+++ resolved
@@ -2937,11 +2937,7 @@
             azimuth = 300.0
             solar_angle = 20.0
             ls = LightSource(azdeg=azimuth, altdeg=solar_angle)
-<<<<<<< HEAD
-            band = gaussian_filter(band, sigma=4, mode="constant", cval=np.nan)
-=======
             band = gaussian_filter(band, sigma=2, mode="constant", cval=np.nan)
->>>>>>> 0d8b39d3
             cvals = ls.hillshade(band, dx=self.pix, dy=self.pix, fraction=1.0)
             cmap = kwargs.pop("cmap", "gray")
             vmin = 0.0
@@ -3783,8 +3779,6 @@
             )
         return self._to_surface
 
-<<<<<<< HEAD
-=======
     def set_face_proj(self) -> None:
         """
         Pre-compute the projected x and y coordinates of the faces in the local CRS.
@@ -3795,7 +3789,6 @@
         self._face_proj_x, self._face_proj_y = self.from_surface.transform(self.face_lon, self.face_lat)
         return
 
->>>>>>> 0d8b39d3
     @property
     def face_proj_x(self) -> NDArray:
         """
