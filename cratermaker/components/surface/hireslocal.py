--- conflicted
+++ resolved
@@ -326,21 +326,12 @@
     def _rotate_point_cloud(self, points):
         """
         Rotate a point cloud so that the point at [0,0,1] moves to (lon,lat).
-<<<<<<< HEAD
 
         The following convention is used:
             - Longitude [-180, 180] degrees, increasing eastward.
             - Latitude [-90, 90] degrees, increasing northward.
             - (0,0) lon/lat corresponds to [0,0,1] in Cartesian space.
 
-=======
-
-        The following convention is used:
-            - Longitude [-180, 180] degrees, increasing eastward.
-            - Latitude [-90, 90] degrees, increasing northward.
-            - (0,0) lon/lat corresponds to [0,0,1] in Cartesian space.
-
->>>>>>> f46d69fc
         Parameters
         ----------
             points (np.ndarray): Nx3 array of (x,y,z) points.
@@ -659,12 +650,6 @@
             If it is a scalar, the same value is applied to all faces. If it is an array, it must have the same size as the number of faces in the grid.
             The value of kdiff must be greater than 0.0.
 
-<<<<<<< HEAD
-        """
-        if self.local_overlap:
-            self.local_overlap.apply_diffusion(kdiff[self.face_mask])
-            return
-=======
         Notes
         -----
         This method only operates on the faces that overlap with the local region of the surface.
@@ -721,7 +706,6 @@
                 **kwargs,
             )
         return
->>>>>>> f46d69fc
 
     @property
     def local_overlap(self) -> LocalHiResLocalSurface | None:
