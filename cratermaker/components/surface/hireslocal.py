--- conflicted
+++ resolved
@@ -151,11 +151,8 @@
             plt.savefig(imagefile, bbox_inches="tight", pad_inches=0, dpi=dpi, **kwargs)
         else:
             plt.show(**kwargs)
-<<<<<<< HEAD
-=======
         plt.close(fig)
         return
->>>>>>> e69d7a19
 
     def superdomain_function(self, r):
         """
