from __future__ import annotations

from abc import abstractmethod
from collections.abc import Sequence
from typing import Any

import numpy as np
from numpy.random import Generator
from numpy.typing import ArrayLike, NDArray
from scipy.optimize import root_scalar

from cratermaker.components.target import Target
from cratermaker.constants import FloatLike, PairOfFloats
from cratermaker.utils import montecarlo_utils as mc
from cratermaker.utils.component_utils import ComponentBase, import_components
from cratermaker.utils.general_utils import parameter


class Production(ComponentBase):
    """
    An abstract operations class that forms the base of classes that compute the production function for craters and projectiles.

    The production function is defined as the cumulative number of craters greater than a given diameter per unit m^2 surface area per unit My time.

    Parameters
    ----------
    rng : numpy.random.Generator | None
        A numpy random number generator. If None, a new generator is created using the rng_seed if it is provided.
    rng_seed : Any type allowed by the rng_seed argument of numpy.random.Generator, optional
        The rng_rng_seed for the RNG. If None, a new RNG is created.
    rng_state : dict, optional
        The state of the random number generator. If None, a new state is created.
    **kwargs : Any
        Additional keyword arguments.
    """

    _registry: dict[str, Production] = {}

    def __init__(
        self,
        rng: Generator | None = None,
        rng_seed: int | None = None,
        rng_state: dict | None = None,
        **kwargs: Any,
    ):
<<<<<<< HEAD
=======
        """
        An abstract operations class that forms the base of classes that compute the production function for craters and projectiles.

        The production function is defined as
        the cumulative number of craters greater than a given diameter per unit m^2 surface area per unit My time.

        Parameters
        ----------
        rng : numpy.random.Generator | None
            A numpy random number generator. If None, a new generator is created using the rng_seed if it is provided.
        rng_seed : Any type allowed by the rng_seed argument of numpy.random.Generator, optional
            The rng_rng_seed for the RNG. If None, a new RNG is created.
        rng_state : dict, optional
            The state of the random number generator. If None, a new state is created.
        **kwargs : Any
            Additional keyword arguments.
        """
>>>>>>> 07c9680f
        super().__init__(rng=rng, rng_seed=rng_seed, rng_state=rng_state, **kwargs)
        object.__setattr__(self, "_valid_generator_types", ["crater", "projectile"])

    def __str__(self) -> str:
        base = super().__str__()
        return f"{base}\nGenerator type: {self.generator_type}"

    @classmethod
    def maker(
        cls,
        production: str | Production | None = None,
        target: Target | str | None = None,
        rng: Generator | None = None,
        rng_seed: int | None = None,
        rng_state: dict | None = None,
        **kwargs: Any,
    ) -> Production:
        """
<<<<<<< HEAD
        Factory method used to initialize the production model.
=======
        A helper function that can be used to validate and initialize the production model.
>>>>>>> 07c9680f

        Parameters
        ----------
        production : str | Production | None, optional
            The production model to use. This can be either a string or a Production instance.
            If None, the default production model is "neukum" and the version is based on the target (if provided), either Moon, Mars, or Projectile for all other bodies. Default is "Moon"
        target : Target | str | None, optional
            The target body for the impact. Can be a Target object or a string representing the target name.
        rng : numpy.random.Generator | None
            A numpy random number generator. If None, a new generator is created using the rng_seed if it is provided.
        rng_seed : Any type allowed by the rng_seed argument of numpy.random.Generator, optional
            The rng_rng_seed for the RNG. If None, a new RNG is created.
        rng_state : dict, optional
            The state of the random number generator. If None, a new state is created.
        **kwargs : Any
            Additional keyword arguments.

        Returns
        -------
        Production
            An instance of the specified production model.

        Raises
        ------
        KeyError
            If the specified production model name is not found in the registry.
        TypeError
            If the specified production model is not a string or a subclass of Production.
        ValueError
            If there is an error initializing the production model.

        """
        version = kwargs.pop("version", None)
        if production is None or production == "neukum":
            if target is None and version in ["Moon", "Mars"]:
                target = version
            target = Target.maker(target, **kwargs)
            if target.name in ["Mercury", "Venus", "Earth", "Moon", "Mars"]:
                production = "neukum"
                if version is None:
                    if target.name in ["Moon", "Mars"]:
                        version = target.name
                    else:
                        version = "projectile"
            else:
                production = "powerlaw"
        return super().maker(
            component=production,
            version=version,
            target=target,
            rng=rng,
            rng_seed=rng_seed,
            rng_state=rng_state,
            **kwargs,
        )

    def sample(
        self,
        age: FloatLike | None = None,
        age_end: FloatLike | None = None,
        diameter_number: PairOfFloats | None = None,
        diameter_number_end: PairOfFloats | None = None,
        diameter_range: PairOfFloats | None = None,
        area: FloatLike | None = None,
        return_age: bool = True,
        **kwargs: Any,
    ) -> np.ndarray:
        """
        Sample diameters and ages from the production function.

        This function can either sample from a given age range or
        from a given cumulative number/diameter pair (but not both).

        Parameters
        ----------
        age : FloatLike, optional
            Age in the past in units of My relative to the present, which is used compute the cumulative SFD.
        age_end, FloatLike, optional
            The ending age in units of My relative to the present, which is used to compute the cumulative SFD. The default is 0 (present day).
        diameter_number : PairOfFloats, optional
            A pair of diameter and cumulative number values, in the form of a (D, N). If provided, the function convert this value
            to a corresponding age and use the production function for a given age.
        diameter_number_end : PairOfFloats, optional
            A pair of diameter and cumulative number values, in the form of a (D, N). If provided, the function will convert this
            value to a corresponding reference age and use the production function for a given age.
        diameter_range : PairOfFloats
            The minimum and maximum crater diameter to sample from in meters.
        area : FloatLike, optional
            The area in m^2 over which the production function is evaluated to generate the expected number, which is the production
            function over the input age/cumulative number range at the minimum diameter.
        return_age : bool, optional
            If True, the function will return the sampled ages in addition to the diameters. The default is True.
        **kwargs: Any
            Any additional keywords that are passed to the function method.

        Returns
        -------
        numpy array
            The sampled diameter values
        numpy array or None
            The sampled age values if return_age is True, otherwise None.

        """
        arguments = {
            "age": age,
            "age_end": age_end,
            "diameter_number": diameter_number,
            "diameter_number_end": diameter_number_end,
            "diameter_range": diameter_range,
            "area": area,
            "return_age": return_age,
            **kwargs,
        }
        arguments = self._validate_sample_args(**arguments)
        age = arguments["age"]
        age_end = arguments["age_end"]
        diameter_range = arguments["diameter_range"]
        area = arguments["area"]
        return_age = arguments["return_age"]
        validate_inputs = kwargs.pop("validate_inputs", False)

        # Build the cumulative distribution function from which we will sample
        input_diameters = np.logspace(np.log10(diameter_range[0]), np.log10(diameter_range[1]))
        cdf = self.function(
            diameter=input_diameters,
            age=age,
            age_end=age_end,
            validate_inputs=validate_inputs,
            **kwargs,
        )
        if cdf.ndim > 1:
            cdf = cdf[:, 0]
        expected_num = cdf[0] * area if area is not None else None
        diameters = mc.get_random_size(
            diameters=input_diameters,
            cdf=cdf,
            mu=expected_num,
            **vars(self.common_args),
        )
        if diameters.size == 0:
            return np.empty(0), np.empty(0)

        if return_age:
            age_subinterval = np.linspace(age_end, age, num=1000)
            N_vs_age = self.function(
                diameter=diameters,
                age=age_subinterval,
                validate_inputs=validate_inputs,
                **kwargs,
            )

            # Normalize the weights for each diameter
            if N_vs_age.ndim > 1:
                N_vs_age -= np.min(N_vs_age, axis=1)[:, None]  # Subtract the min along age dimension
                N_vs_age = N_vs_age[:, :-1]  # Remove the last value to avoid the cumulative sum reaching 1
                weights_sum = np.sum(N_vs_age, axis=1)[:, None]  # Sum of weights for each diameter
                weights = N_vs_age / weights_sum  # Normalize weights for each diameter

                # Compute the CDF for each diameter
                cdf = np.cumsum(weights, axis=1)

            else:
                N_vs_age -= np.min(N_vs_age)  # Subtract the min along age dimension
                N_vs_age = N_vs_age[:-1]  # Remove the last value to avoid the cumulative sum reaching 1
                weights_sum = np.sum(N_vs_age)  # Sum of weights for each diameter
                weights = N_vs_age / weights_sum  # Normalize weights for each diameter

                # Compute the CDF for each diameter
                cdf = np.cumsum(weights)

            # Generate uniform random numbers for each diameter
            random_values = self.rng.uniform(0, 1, size=diameters.size)
            if N_vs_age.ndim > 1:
                chosen_subinterval_indices = np.zeros(diameters.size, dtype=int)
                # For each diameter, find the corresponding index in the CDF
                for i, cdf_row in enumerate(cdf):
                    # Find the corresponding index in the CDF for each diameter
                    chosen_subinterval_indices[i] = np.searchsorted(cdf_row, random_values[i], side="right") - 1
            else:
                chosen_subinterval_indices = np.searchsorted(cdf, random_values[:], side="right") - 1

            # Ensure indices are within valid range
            chosen_subinterval_indices = np.clip(chosen_subinterval_indices, 0, len(age_subinterval) - 2)
            # Sample a random age within the selected subinterval for each diameter
            age_lo = age_subinterval[chosen_subinterval_indices]
            age_hi = age_subinterval[chosen_subinterval_indices + 1]
            ages = self.rng.uniform(low=age_lo, high=age_hi)

            # Sort the ages and diameters so that they are in order of decreasing age
            if ages.size > 1:
                sort_indices = np.argsort(ages)[::-1]
                diameters = diameters[sort_indices]
                ages = ages[sort_indices]
        else:
            ages = np.empty(0)

        return diameters, ages

    @abstractmethod
    def function(
        self,
        diameter: FloatLike | Sequence[FloatLike] | ArrayLike = 1.0,
        age: FloatLike | Sequence[FloatLike] | ArrayLike = 1.0,
        age_end: FloatLike | Sequence[FloatLike] | ArrayLike | None = None,
        **kwargs: Any,
    ) -> NDArray[np.float64]: ...

    def age_from_D_N(
        self,
        diameter: FloatLike | Sequence[FloatLike] | ArrayLike,
        cumulative_number_density: FloatLike | Sequence[FloatLike] | ArrayLike,
        validate_inputs: bool = True,
        **kwargs: Any,
    ) -> FloatLike | ArrayLike:
        """
        Return the age in My for a given number density of craters and diameter

        Parameters
        ----------
        diameter : float-like or array-like
            diameter of the crater in m
        cumulative_number_density : float-like or array-like
            number density of craters per m^2 surface area greater than the input diameter
        validate_inputs : bool, optional
            If True, the function will validate the inputs. The default is True.
        **kwargs: Any
            Any additional keywords that are passed to the function method.

        Returns
        -------
        float_like or numpy array
            The age in My for the given relative number density of craters.
        """
        if validate_inputs:
            diameter, cumulative_number_density = self._validate_csfd(
                diameter=diameter, cumulative_number_density=cumulative_number_density
            )

        def _root_func(t, D, N):
            kwargs.pop("validate_inputs", None)
            retval = self.function(diameter=D, age=t, validate_inputs=False, **kwargs) - N
            return retval

        xtol = 1e-8
        x0 = 4000.0
        if self.valid_age[0] is not None:
            xlo = self.valid_age[0]
        else:
            xlo = 0.0
        if self.valid_age[1] is not None:
            xhi = self.valid_age[1]
        else:
            xhi = 1e6
        retval = []
        darr = np.array(diameter)
        narr = np.array(cumulative_number_density)
        converged = []
        flag = []
        for i, d in np.ndenumerate(darr):
            sol = root_scalar(
                lambda x: _root_func(x, d, narr[i]),
                x0=x0,
                xtol=xtol,
                method="brentq",
                bracket=[xlo, xhi],
            )
            retval.append(sol.root)
            converged.append(sol.converged)
            flag.append(sol.flag)
        retval = np.array(retval)
        converged = np.array(converged)
        flag = np.array(flag)
        if np.all(converged):
            return retval.item() if np.isscalar(diameter) else retval
        else:
            raise ValueError(
                f"The root finding algorithm did not converge for all values of diameter and cumulative_number. Flag {flag}"
            )

    def D_from_N_age(
        self,
        cumulative_number_density: FloatLike | Sequence[FloatLike] | ArrayLike,
        age: FloatLike | Sequence[FloatLike] | ArrayLike,
        age_end: FloatLike | Sequence[FloatLike] | ArrayLike | None = None,
        validate_inputs: bool = True,
        **kwargs: Any,
    ) -> FloatLike | ArrayLike:
        """
        Return the diameter for a given number density of craters and age

        Parameters
        ----------
        cumulative_number_density : float-like or array-like
            number density of craters per m^2 surface area greater than the input diameter
        age : FloatLike or ArrayLike, default=1.0
            Age in the past in units of My relative to the present, which is used compute the cumulative SFD.
        age_end, FloatLike or ArrayLike, optional
            The ending age in units of My relative to the present, which is used to compute the cumulative SFD. The default is 0 (present day).
        validate_inputs : bool, optional
            If True, the function will validate the inputs. The default is True.
        **kwargs: Any
            Any additional keywords that are passed to the function method.

        Returns
        -------
        float_like or numpy array
            The diameter for the given number density and age.
        """
        if validate_inputs:
            age, age_end = self._validate_age(age, age_end)

        def _root_func(D, N, age, age_end):
            kwargs.pop("validate_inputs", None)
            retval = (
                self.function(
                    diameter=D,
                    age=age,
                    age_end=age_end,
                    validate_inputs=False,
                    **kwargs,
                )
                - N
            )
            return retval

        xtol = 1e-8
        x0 = 1.0  # Initial guess for the diameter
        xlo = 1e-6
        xhi = 1e6
        retval = []
        narr = np.array(cumulative_number_density)
        converged = []
        flag = []
        for i, n in np.ndenumerate(narr):
            sol = root_scalar(
                lambda x: _root_func(x, n, age, age_end),
                x0=x0,
                xtol=xtol,
                method="brentq",
                bracket=[xlo, xhi],
            )
            retval.append(sol.root)
            converged.append(sol.converged)
            flag.append(sol.flag)
        retval = np.array(retval)
        converged = np.array(converged)
        flag = np.array(flag)
        if np.all(converged):
            return retval.item() if np.isscalar(cumulative_number_density) else retval
        else:
            raise ValueError(
                f"The root finding algorithm did not converge for all values of cumulative_number and age. Flag {flag}"
            )

    @abstractmethod
    def chronology(
        self,
        age: FloatLike | Sequence[FloatLike] | ArrayLike = 1.0,
        validate_inputs: bool = True,
        **kwargs: Any,
    ) -> FloatLike | ArrayLike: ...

    @abstractmethod
    def csfd(self, diameter: FloatLike | ArrayLike, **kwargs: Any) -> FloatLike | ArrayLike: ...

    def _validate_csfd(
        self,
        diameter: FloatLike | Sequence[FloatLike] | ArrayLike | None = None,
        cumulative_number_density: FloatLike | Sequence[FloatLike] | ArrayLike | None = None,
    ) -> tuple[FloatLike | ArrayLike, FloatLike | ArrayLike]:
        """
        Validates the diameter and cumulative_number arguments. Both arguments can be either
        scalar or array-like, but they must be both scalars or both arrays of the same length.
        Values must be non-negative.

        Parameters
        ----------
        diameter : float-like or array-like, optional
            Diameter of the impacts
        cumulative_number_density: float-like or array-like, optional
            Cumulative number of impacts larger than `diameter`

        Raises
        ------
        ValueError
            If any of the conditions on the CSFD are not met.
        """
        if diameter is None and cumulative_number_density is None:
            raise ValueError("Either the 'diameter' or 'cumulative_number_density' must be provided")

        # Convert inputs to numpy arrays for uniform processing
        if diameter is not None:
            diameter_array = np.atleast_1d(diameter)
        else:
            diameter_array = None
        if cumulative_number_density is not None:
            cumulative_number_density_array = np.atleast_1d(cumulative_number_density)
        else:
            cumulative_number_density_array = None

        # Check if both are provided, they should be of the same length
        if diameter_array is not None and cumulative_number_density_array is not None:
            # Check for length consistency
            if len(diameter_array) != len(cumulative_number_density_array):
                raise ValueError("The 'diameter' and 'cumulative_number_density' must have the same length when both are provided")

        # Validate non-negative values
        if diameter_array is not None and np.any(diameter_array < 0):
            raise ValueError("All values in 'diameter' must be non-negative")
        if cumulative_number_density_array is not None and np.any(cumulative_number_density_array < 0):
            raise ValueError("All values in 'cumulative_number_density' must be non-negative")

        if diameter is not None and not np.isscalar(diameter):
            diameter = diameter_array
        if cumulative_number_density is not None and not np.isscalar(cumulative_number_density):
            cumulative_number_density = cumulative_number_density_array
        return diameter, cumulative_number_density

    def _validate_sample_args(self, **kwargs: dict) -> dict:
        """
        Validate all the input arguments to the sample method. This function will raise a ValueError if any of the arguments are invalid.
        It will also convert age arguments to diameter_number and vice versa.

        Parameters
        ----------
        age : FloatLike, optional
            Age in the past in units of My relative to the present, which is used compute the cumulative SFD.
        age_end, FloatLike, optional
            The ending age in units of My relative to the present, which is used to compute the cumulative SFD.
            The default is 0 (present day).
        diameter_number : PairOfFloats, optional
            A pair of diameter and cumulative number values, in the form of a (D, N), which gives the total cumulative number of
            projectiles, N, larger than diameter, D. If provided, the function convert this value to a corresponding age and use the
            production function for a given age.
        diameter_number_end : PairOfFloats, optional
            A pair of diameter and cumulative number values, in the form of a (D, N), which gives the total cumulative number of
            projectiles, N, larger than diameter, D.. If provided, the function will convert this value to a corresponding age_end
            and use the production function for a given age. The default is (1000.0, 0) (present day).
        diameter_range : PairOfFloats
            The minimum and maximum crater diameter to sample from in meters.
        area : FloatLike, optional
            The area in m^2 over which the production function is evaluated to generate the expected number, which is the production
            function over the input age/cumulative number range at the minimum diameter.
        return_age : bool, optional
            If True, the function will return the sampled ages in addition to the diameters. The default is True.

        Returns
        -------
        FloatLike
            The start age in units of My relative to the present.
        FloatLike
            The end age in units of My relative to the present.
        PairOfFloats
            A pair of diameter and cumulative number values, in the form of a (D, N) representing the cumulative number and diameter values for the start age.
        PairOfFloats
            A pair of diameter and cumulative number values, in the form of a (D, N) representing the cumulative number and diameter values for the end age.
        PairOfFloats
            The minimum and maximum diameter values to sample from in meters.
        FloatLike
            The area in m^2 over which the production function is evaluated to generate the expected number, which is the production
            function over the input age/cumulative number range at the minimum diameter.

        Raises
        ------
        ValueError
            If any of the following conditions are met:
            - Neither the age nore the diameter_number argument is provided.
            - Both the age and diameter_number arguments are provided.
            - Both the age_end and diameter_number_end arguments are provided.
            - The age argument is provided but is not a scalar.
            - The age_end argument is provided but is not a scalar.
            - The diameter_number argument is not a pair of values, or any of them are less than 0
            - The diameter_number_end argument is not a pair of values, or any of them are less than 0
            - The diameter_range is not provided.
            - The diameter_range is not a pair of values.
            - The minimum diameter is less than or equal to 0.
            - The maximum diameter is less than or equal the minimum.
            - The area argument is not a scalar or is less than 0.
        """
        _REF_DIAM = 1000.0  # The diameter value used if age arguments are provided
        age = kwargs.get("age")
        age_end = kwargs.get("age_end")
        diameter_number = kwargs.get("diameter_number")
        diameter_number_end = kwargs.get("diameter_number_end")
        diameter_range = kwargs.get("diameter_range")
        area = kwargs.get("area")
        return_age = kwargs.get("return_age", True)

        if age is None and diameter_number is None:
            raise ValueError("Either the 'age' or 'diameter_number' must be provided")
        elif age is not None and diameter_number is not None:
            raise ValueError("Only one of the 'age' or 'diameter_number' arguments can be provided")
        if age_end is not None and diameter_number_end is not None:
            raise ValueError("Only one of the 'age_end' or 'diameter_number_end' arguments can be provided")
        if age is not None and not np.isscalar(age):
            raise ValueError("The 'age' must be a scalar")
        if age_end is not None and not np.isscalar(age_end):
            raise ValueError("The 'age_end' must be a scalar")

        if diameter_range is None:
            raise ValueError("The 'diameter_range' must be provided")
        if len(diameter_range) != 2:
            raise ValueError("The 'diameter_range' must be a pair of values")
        if diameter_range[0] <= 0:
            raise ValueError(f"Diameter range invalid: {diameter_range}. The minimum diameter must be greater than 0")
        if diameter_range[1] < diameter_range[0]:
            raise ValueError(
                f"Diameter range invalid: {diameter_range}. The maximum diameter must be greater than or equal to the minimum diameter"
            )

        if area is None:
            raise ValueError("The 'area' must be provided")
        else:
            if not np.isscalar(area):
                raise ValueError("The 'area' must be a scalar")
            if area < 0.0:
                raise ValueError("The 'area' must be greater than 0")

        if diameter_number is not None:
            if len(diameter_number) != 2:
                raise ValueError("The 'diameter_number' must be a pair of values in the form (D, N)")
            diameter_number = self._validate_csfd(*diameter_number)
            diameter_number_density = (diameter_number[0], diameter_number[1] / area)
            age = self.age_from_D_N(*diameter_number_density)
        else:
            diameter_number_density = (
                _REF_DIAM,
                self.function(diameter=_REF_DIAM, age=age),
            )
            diameter_number = (
                diameter_number_density[0],
                diameter_number_density[1] * area,
            )

        if age_end is None and diameter_number_end is None:
            diameter_number_end = (_REF_DIAM, 0.0)
            diameter_number_density_end = diameter_number_end
            age_end = 0.0

        if diameter_number_end is not None:
            if len(diameter_number_end) != 2:
                raise ValueError("The 'diameter_number_end' must be a pair of values in the form (D,N)")
            diameter_number_end = self._validate_csfd(*diameter_number_end)
            diameter_number_density_end = (
                diameter_number_end[0],
                diameter_number_end[1] / area,
            )
            # Check to be sure that the diameter in the diameter_number_end is the same as diameter_number.
            # If not, we need to adjust the end diameter value it so that they match
            if diameter_number is not None:
                if diameter_number_density_end[0] != diameter_number_density[0]:
                    diameter_number_density_end = (
                        diameter_number_density[0],
                        self.function(diameter=diameter_number_density[0], age=age_end),
                    )
                    diameter_number_end = (
                        diameter_number[0],
                        diameter_number_density_end[1] * area,
                    )

        if age_end is None:
            diameter_number_end = self._validate_csfd(*diameter_number_end)
            diameter_number_density_end = (
                diameter_number_end[0],
                diameter_number_end[1] / area,
            )
            age_end = self.age_from_D_N(*diameter_number_density_end)

        age, age_end = self._validate_age(age, age_end)

        if diameter_number_end is None:
            diameter_number_end = (
                diameter_number[0],
                self.function(diameter=diameter_number[0], age=age_end) * area,
            )

        if not isinstance(return_age, bool):
            raise ValueError("The 'return_age' argument must be a boolean")

        kwargs["age"] = age
        kwargs["age_end"] = age_end
        kwargs["diameter_number"] = diameter_number
        kwargs["diameter_number_end"] = diameter_number_end
        kwargs["diameter_range"] = diameter_range
        kwargs["area"] = area
        kwargs["return_age"] = return_age

        return kwargs

    def _validate_age(
        self,
        age: FloatLike | Sequence[FloatLike] | ArrayLike = 1.0,
        age_end: FloatLike | Sequence[FloatLike] | ArrayLike | None = None,
    ) -> FloatLike | ArrayLike:
        """
        Processes the age argument and age_end arguments. Checks that they are valid and returns a tuple of age and age_end.

        Parameters
        ----------
        age : FloatLike or ArrayLike, default=1.0
            Age in the past in units of My relative to the present, which is used compute the cumulative SFD.
        age_end, FloatLike or ArrayLike, optional
            The reference used when computing age in My. If none is passed, it will be set either 0 or an array of zeros, depending on
            the size of age.

        Returns
        -------
        tuple of float
            The start and end ages in units of My.

        Raises
        ------
        ValueError
            If the the start age is greater than the end age or the age variable is not a scalar or a sequence of 2 values.
        """
        if np.isscalar(age):
            if not isinstance(age, FloatLike):
                raise TypeError("age must be a numeric value (float or int)")
            if age_end is None:
                age_end = 0.0
            elif not np.isscalar(age_end) or not isinstance(age_end, FloatLike):
                raise TypeError("age_end must be a numeric value (float or int)")
            if age < age_end:
                raise ValueError("age must be greater than the age_end")
            if self.valid_age[0] is not None and age < self.valid_age[0]:
                raise ValueError(f"age must be greater than the minimum valid age {self.valid_age[0]}")
            if self.valid_age[1] is not None and age > self.valid_age[1]:
                raise ValueError(f"age must be less than the maximum valid age {self.valid_age[1]}")
        else:
            if isinstance(age, (list, tuple)):
                age = np.array(age, dtype=np.float64)
            elif not isinstance(age, np.ndarray):
                raise TypeError("age must be a numeric value (float or int) or an array")

            if age_end is None:
                age_end = np.zeros_like(age)
            elif np.isscalar(age_end):
                age_end = np.full_like(age, age_end, dtype=np.float64)
            elif isinstance(age_end, (list, tuple)):
                age_end = np.array(age_end, dtype=np.float64)
            elif not isinstance(age_end, np.ndarray):
                raise TypeError("age_end must be a numeric value (float or int) or an array")

            if age.size != age_end.size:
                raise ValueError("The 'age' and 'age_end' arguments must be the same size if both are provided")

            if np.any(age < age_end):
                raise ValueError("age must be greater than the age_end")

            if self.valid_age[0] is not None:
                if np.any(age < self.valid_age[0]) or np.any(age_end < self.valid_age[0]):
                    raise ValueError(f"age must be greater than the minimum valid age {self.valid_age[0]}")
            if self.valid_age[1] is not None:
                if np.any(age > self.valid_age[1]) or np.any(age_end > self.valid_age[1]):
                    raise ValueError(f"age must be less than the maximum valid age {self.valid_age[1]}")

        return age, age_end

    @parameter
    def generator_type(self):
        """
        The type of generator to use. This can be either "crater" or "projectile".
        This determines the nature of the production function, differentiating between
        'crater' and 'projectile' types, which affect the calculations and interpretations
        of the production function.
        """
        return self._generator_type

    @generator_type.setter
    def generator_type(self, value):
        if not value:
            self._generator_type = self._valid_generator_types[0]
            return
        if not isinstance(value, str):
            raise TypeError("generator_type must be a string")
        if value.lower() not in self._valid_generator_types:
            raise ValueError(f"Invalid generator_type {value}. Must be one of {self._valid_generator_types}")
        self._generator_type = value.lower()
        return

    @property
    def valid_age(self) -> tuple[float, float]:
        """
        The range of ages over which the production function is valid. The range is given in My.

        Returns
        -------
        tuple
            The lower and upper bounds of the valid time range in My, or None if not applicable.
        """
        return (None, None)


import_components(__name__, __path__, ignore_private=True)<|MERGE_RESOLUTION|>--- conflicted
+++ resolved
@@ -43,8 +43,6 @@
         rng_state: dict | None = None,
         **kwargs: Any,
     ):
-<<<<<<< HEAD
-=======
         """
         An abstract operations class that forms the base of classes that compute the production function for craters and projectiles.
 
@@ -62,7 +60,6 @@
         **kwargs : Any
             Additional keyword arguments.
         """
->>>>>>> 07c9680f
         super().__init__(rng=rng, rng_seed=rng_seed, rng_state=rng_state, **kwargs)
         object.__setattr__(self, "_valid_generator_types", ["crater", "projectile"])
 
@@ -81,11 +78,7 @@
         **kwargs: Any,
     ) -> Production:
         """
-<<<<<<< HEAD
-        Factory method used to initialize the production model.
-=======
         A helper function that can be used to validate and initialize the production model.
->>>>>>> 07c9680f
 
         Parameters
         ----------
