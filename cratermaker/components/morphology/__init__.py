--- conflicted
+++ resolved
@@ -317,11 +317,7 @@
         """
         from cratermaker.components.surface import Surface
 
-<<<<<<< HEAD
-        if not isinstance(surface, (Surface | str)):
-=======
         if not isinstance(surface, (Surface, str)):
->>>>>>> c1bc81d4
             raise TypeError("surface must be an instance of Surface or a string")
         self._surface = Surface.maker(surface)
         self._queue_manager: CraterQueueManager | None = None
