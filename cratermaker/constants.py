import numpy as np

# Custom type aliases for better readability
FloatLike = float | int | np.number
PairOfFloats = tuple[float, float] | list[float] | np.ndarray

# Default filenames and paths
_CONFIG_FILE_NAME = "cratermaker.yaml"
<<<<<<< HEAD
_SURFACE_DIR = "surface_data"
_CRATER_DIR = "crater_data"
_EXPORT_DIR = "export"
_COMBINED_DATA_FILE_NAME = "surface.nc"
_GRID_FILE_NAME = "grid.nc"
_VTK_FILE_EXTENSION = "vtp"
=======
>>>>>>> 07c9680f
_COMPONENT_NAMES = [
    "counting",
    "target",
    "scaling",
    "production",
    "morphology",
    "projectile",
    "surface",
]

# This is a factor used to determine the smallest length scale in the grid
_SMALLFAC = 1.0e-5
_VSMALL = 10 * np.finfo(np.float64).tiny
_LOGVSMALL = np.log10(_VSMALL)


# Optional: controlled public API
__all__ = []<|MERGE_RESOLUTION|>--- conflicted
+++ resolved
@@ -6,15 +6,6 @@
 
 # Default filenames and paths
 _CONFIG_FILE_NAME = "cratermaker.yaml"
-<<<<<<< HEAD
-_SURFACE_DIR = "surface_data"
-_CRATER_DIR = "crater_data"
-_EXPORT_DIR = "export"
-_COMBINED_DATA_FILE_NAME = "surface.nc"
-_GRID_FILE_NAME = "grid.nc"
-_VTK_FILE_EXTENSION = "vtp"
-=======
->>>>>>> 07c9680f
 _COMPONENT_NAMES = [
     "counting",
     "target",
