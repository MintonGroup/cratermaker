--- conflicted
+++ resolved
@@ -13,14 +13,6 @@
 from tqdm import tqdm
 
 from cratermaker.constants import (
-<<<<<<< HEAD
-    _COMBINED_DATA_FILE_NAME,
-    _EXPORT_DIR,
-    _GRID_FILE_NAME,
-    _SURFACE_DIR,
-    _VTK_FILE_EXTENSION,
-=======
->>>>>>> 07c9680f
     FloatLike,
 )
 
@@ -189,8 +181,6 @@
     writer.SetInputData(warped_output)
     writer.Write()
 
-<<<<<<< HEAD
-=======
     return
 
 
@@ -440,5 +430,4 @@
         with rio.open(output_file, "w", **profile) as dst:
             dst.write(raster, 1)
 
->>>>>>> 07c9680f
     return