--- conflicted
+++ resolved
@@ -6,12 +6,6 @@
 from scipy.stats import truncnorm
 from scipy.stats import maxwell
 from uxarray import Grid
-<<<<<<< HEAD
-=======
-import uxarray as uxr
-from typing import Any
-
->>>>>>> 1c40884e
 
 def get_random_location(size: int=1, 
                         rng: Generator | None=None
