[project]
name = "cratermaker"
version = "2024.8.0rc"
authors=[
    {name = 'David A. Minton', email='daminton@purdue.edu'},
]
maintainers = [
    {name = 'David A. Minton', email='daminton@purdue.edu'},
]
readme = "README.md"
requires-python=">=3.9"
license={file = "LICENSE"}
classifiers=[
'Development Status :: 3 - Alpha',
'Intended Audience :: Science/Research',
'Topic :: Scientific/Engineering :: Astronomy',
'License :: OSI Approved :: GNU General Public License v3 or later (GPLv3+)',
'Programming Language :: Python :: 3',
'Programming Language :: Fortran',
'Operating System :: MacOS',
'Operating System :: POSIX :: Linux',
]
keywords=['astronomy','astrophysics', 'planetary', 'monte carlo',  'moon', 'landscape evolution']
dependencies = [
    'numpy==1.26.4',
    'scipy>=1.14.0',
    'xarray>=2024.7.0',
    'uxarray>=2024.7.1',
    'mpas_tools>=0.33.0',
    'vtk>=9.3.1'
]

[project.urls]
Repository = 'https://github.com/MintonGroup/cratermaker'

[build-system]
requires = [
    "scikit-build-core>=0.10.3",
    "cython>=3.0.11",
    "numpy==1.26.4",
]
build-backend = "scikit_build_core.build"

[tool.scikit-build]
cmake.version = ">=3.23.1"
ninja.version = ">=1.11.1"
build-dir = "build/{wheel_tag}"
sdist.include = ["cratermaker/**/*.py"]
cmake.verbose = true

[[tool.scikit-build.generate]]
path = "version.txt"
location = "source"
template = '''${version}'''


[tool.cibuildwheel]
<<<<<<< HEAD
test-command = "pytest {package}/tests"
test-requires = ['pytest']
=======
test-requires = ['pytest>=8.3.2']
>>>>>>> 861d3123
skip = "pp* *i686 *-manylinux_i686 *_ppc64le *_s390x *-musllinux* *-win32"
build-verbosity = 1

[tool.cibuildwheel.macos.environment]
ROOT_DIR="$(pwd)"
MACOSX_DEPLOYMENT_TARGET="$(sw_vers -productVersion)"
PREFIX="/usr/local"
HOMEBREW_PREFIX="$(brew --prefix)"
ARCH="$(uname -m)"
DYLD_LIBRARY_PATH="${HOMEBREW_PREFIX}/lib:/usr/local/lib:${PREFIX}/lib"
LDFLAGS="-Wl,-rpath,${ROOT_DIR}/lib  -Wl,-no_compact_unwind -L${PREFIX}/lib -L${HOMEBREW_PREFIX}/lib" 
CPATH="${HOMEBREW_PREFIX}/include:/usr/local/include:${PREFIX}/include:${ROOT_DIR}/include"
CPPFLAGS="-isystem ${HOMEBREW_PREFIX}/include -isystem ${PREFIX}/include -isystem /usr/local/include"
LIBS="-lomp"
FCFLAGS="-mmacos-version-min=${MACOSX_DEPLOYMENT_TARGET} -arch ${ARCH}"
FFFLAGS="${FCFLAGS}"
CFLAGS="${FCFLAGS} -Wno-deprecated-non-prototype -arch ${ARCH}"
CXXFLAGS="${CFLAGS}"
HDF5_ROOT="${HOMEBREW_PREFIX}"
HDF5_LIBDIR="${HDF5_ROOT}/lib"
HDF5_INCLUDE_DIR="${HDF5_ROOT}/include"
HDF5_PLUGIN_PATH="${HDF5_LIBDIR}/plugin"
NCDIR="${HOMEBREW_PREFIX}"
FC="$(command -v gfortran-12)"
F77="${FC}"
CC="/usr/bin/clang"
CXX="/usr/bin/clang++"
CPP="/usr/bin/cpp"
AR="/usr/bin/ar"
NM="/usr/bin/nm"
RANLIB="/usr/bin/ranlib"


[tool.cibuildwheel.linux.environment]
PREFIX="/usr/local"
NCDIR="${PREFIX}"
HDF5_ROOT="${PREFIX}"
HDF5_LIBDIR="${HDF5_ROOT}/lib"
HDF5_INCLUDE_DIR="${HDF5_ROOT}/include"
HDF5_PLUGIN_PATH="${HDF5_LIBDIR}/plugin"
LD_LIBRARY_PATH="${PREFIX}/lib:/project/lib:${HDF5_LIBDIR}"
CPATH="${PREFIX}/include:/project/include:${HDF5_INCLUDE_DIR}"
HDF5_DIR="${HDF5_ROOT}/cmake"
PATH="${HDF5_ROOT}/bin:${PATH}"
CMAKE_INSTALL_LIBDIR="lib"

[tool.cibuildwheel.linux]
skip = "cp312-* pp* -manylinux_i686* *-musllinux*"
before-all = [
    "yum install libcurl-devel netcdf-devel -y",
]<|MERGE_RESOLUTION|>--- conflicted
+++ resolved
@@ -55,12 +55,8 @@
 
 
 [tool.cibuildwheel]
-<<<<<<< HEAD
 test-command = "pytest {package}/tests"
-test-requires = ['pytest']
-=======
 test-requires = ['pytest>=8.3.2']
->>>>>>> 861d3123
 skip = "pp* *i686 *-manylinux_i686 *_ppc64le *_s390x *-musllinux* *-win32"
 build-verbosity = 1
 
