[project]
name = "cratermaker"
dynamic = ["version"]
authors=[
    {name = 'David A. Minton', email='daminton@purdue.edu'},
]
maintainers = [
    {name = 'David A. Minton', email='daminton@purdue.edu'},
]

readme = "README.md"
requires-python=">=3.10"
license={file = "LICENSE"}
classifiers=[
    'Development Status :: 3 - Alpha',
    'Intended Audience :: Science/Research',
    'Topic :: Scientific/Engineering :: Astronomy',
    'License :: OSI Approved :: GNU General Public License v3 or later (GPLv3+)',
    'Programming Language :: Python :: 3',
    'Programming Language :: Rust',
    'Operating System :: MacOS',
    'Operating System :: POSIX :: Linux',
]
keywords=['astronomy','astrophysics', 'planetary', 'monte carlo',  'moon', 'landscape evolution']
dependencies = [
    'numpy',
    'dask>=2025.03.0',
    'xarray>=2025.1.2',
    'uxarray>=2025.03.0',
    'vtk>=9.4',
    'scipy',
    'matplotlib',
    'tqdm',
    'pyogrio',
    'trimesh',
    'datashader>=0.17.0',
    'geoviews>=1.14.0',
    'PyYAML>=6',
    'astropy>=6',
    'rasterio'
]

[project.optional-dependencies]
tests = ["pytest"]
aarch64 = ["vtk==9.5.0rc3"]

[project.urls]
Repository = 'https://github.com/MintonGroup/cratermaker'

[project.entry-points."cratermaker.components.scaling"]
montecarlo = "cratermaker.components.scaling.montecarlo:MontecarloScaling"
ctem = "cratermaker.components.scaling.ctem:CTEMScaling"

[project.entry-points."cratermaker.components.production"]
powerlaw = "cratermaker.components.production.powerlaw:PowerLawProduction"
neukum = "cratermaker.components.production.neukum:NeukumProduction"

[project.entry-points."cratermaker.components.morphology"]
simplemoon = "cratermaker.components.morphology.simplemoon:SimpleMoon"
du2025 = "cratermaker.components.morphology.du2025:Du2025"

[project.entry-points."cratermaker.components.surface"]
arbitrary_resolution = "cratermaker.components.surface.arbitrary_resolution:ArbitraryResolutionSurface"
icosphere = "cratermaker.components.surface.icosphere:IcosphereSurface"
hireslocal = "cratermaker.components.surface.hireslocal:HiResLocalSurface"

[project.entry-points."cratermaker.components.projectile"]
asteroids = "cratermaker.components.projectile.asteroids:AsteroidProjectiles"
comets = "cratermaker.components.projectile.comets:CometProjectiles"
generic = "cratermaker.components.projectile.generic:GenericProjectiles"

[project.entry-points."cratermaker.components.counting"]
minton2019 = "cratermaker.components.counting.minton2019:Minton2019Counting"

[build-system]
requires = [
    "maturin>=1.8,<2.0"
]
build-backend = "maturin"

[tool.maturin]
python-source = "."
include = ["cratermaker/_version.py", "cratermaker/**/*.py", "pyproject.toml", "Cargo.toml"]
features = ["pyo3/extension-module"]
module-name = "cratermaker._cratermaker"

[tool.ruff]
target-version = 'py310'

exclude = [
    "migrations",
    "__pycache__",
    "manage.py",
    "settings.py",
    "env",
    ".env",
    "venv",
    ".venv",
]

line-length = 132

[tool.ruff.format]
docstring-code-format = true

[tool.ruff.lint]
select = [
    "B",  # flake8-bugbear
    "C4", # flake8-comprehensions
    "D",  # pydocstyle
    "E",  # Error
    "F",  # pyflakes
    "I",  # isort
    "N",  # pep8-naming
    "PGH",  # pygrep-hooks
    "PTH", # flake8-use-pathlib
    "Q",  # flake8-quotes
    "S",  # bandit
    "SIM",  # flake8-simplify
    "TRY",  # tryceratops
    "UP",  # pyupgrade
    "W",  # Warning
    "YTT", # flake8-2020
]

ignore = [
    "D100",
    "D101",
    "D102",
    "D103",
    "D104",
    "D105",
    "D106",
    "D107",
    "D200",
    "D401",
    "E402",
    "E501",
    "F401",
    "TRY003",  # Avoid specifying messages outside exception class; overly strict, especially for ValueError
<<<<<<< HEAD
    "SIM108", # Don't replace if else blocks with ternary expressions for readability.
=======
    "SIM108", # Don't suggest if else block instead of expression, as it can reduce readability
    "N802", # Allow uppercase functions 
    "N803", # Allow uppercase arguments 
    "N806", # Allow uppercase variable names
>>>>>>> 07c9680f
]

[tool.ruff.lint.flake8-bugbear]
extend-immutable-calls = [
    "chr",
    "typer.Argument",
    "typer.Option",
]

[tool.ruff.lint.pydocstyle]
convention = "numpy"

[tool.ruff.lint.per-file-ignores]
"tests/*.py" = [
    "D100",
    "D101",
    "D102",
    "D103",
    "D104",
    "D105",
    "D106",
    "D107",
    "S101",  # use of "assert"
    "S102",  # use of "exec"
    "S106",  # possible hardcoded password.
    "PGH001",  # use of "eval"
]

[tool.ruff.lint.pep8-naming]
staticmethod-decorators = [
    "pydantic.validator",
    "pydantic.root_validator",
]<|MERGE_RESOLUTION|>--- conflicted
+++ resolved
@@ -138,14 +138,10 @@
     "E501",
     "F401",
     "TRY003",  # Avoid specifying messages outside exception class; overly strict, especially for ValueError
-<<<<<<< HEAD
-    "SIM108", # Don't replace if else blocks with ternary expressions for readability.
-=======
     "SIM108", # Don't suggest if else block instead of expression, as it can reduce readability
     "N802", # Allow uppercase functions 
     "N803", # Allow uppercase arguments 
     "N806", # Allow uppercase variable names
->>>>>>> 07c9680f
 ]
 
 [tool.ruff.lint.flake8-bugbear]
