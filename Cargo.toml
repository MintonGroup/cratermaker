--- conflicted
+++ resolved
@@ -1,10 +1,6 @@
 [package]
 name = "cratermaker"
-<<<<<<< HEAD
-version = "2025.5.12-a46+g87d42bc"
-=======
 version = "2025.5.12-a57+g4dc850c"
->>>>>>> f46d69fc
 edition = "2021"
 
 [lib]
