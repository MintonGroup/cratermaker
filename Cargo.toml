[package]
name = "cratermaker"
<<<<<<< HEAD
version = "2025.5.3-a63+g415b49d"
=======
version = "2025.5.3-a45+g6485c2e"
>>>>>>> c8ea6aab
edition = "2021"

[lib]
name = "cratermaker"
crate-type = [ "cdylib",]

[dependencies]
itertools = "0.14.0"
numpy = "0.24.0"
pyo3 = "0.24.0"
rand = "0.9.1"
rayon = "1.10.0"

[dependencies.ndarray]
version = "0.16.1"
features = [ "rayon",]

[profile.release]
codegen-units = 1
lto = "fat"

[target.'cfg(not(target_env = "msvc"))'.dependencies.tikv-jemallocator]
version = "0.6"
features = [ "disable_initial_exec_tls",]<|MERGE_RESOLUTION|>--- conflicted
+++ resolved
@@ -1,10 +1,6 @@
 [package]
 name = "cratermaker"
-<<<<<<< HEAD
-version = "2025.5.3-a63+g415b49d"
-=======
 version = "2025.5.3-a45+g6485c2e"
->>>>>>> c8ea6aab
 edition = "2021"
 
 [lib]
