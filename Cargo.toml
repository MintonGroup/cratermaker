--- conflicted
+++ resolved
@@ -1,10 +1,6 @@
 [package]
 name = "cratermaker"
-<<<<<<< HEAD
-version = "2025.5.4-a0"
-=======
 version = "2025.5.8-a0"
->>>>>>> 008414ba
 edition = "2021"
 
 [lib]
