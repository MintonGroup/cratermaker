[package]
name = "cratermaker"
<<<<<<< HEAD
version = "2025.5.9-a11+g794e5b5"
=======
version = "2025.5.10-a0"
>>>>>>> 30d3ca83
edition = "2021"

[lib]
name = "cratermaker"
crate-type = [ "cdylib",]

[dependencies]
itertools = "0.14.0"
numpy = "0.24.0"
pyo3 = "0.24.0"
rand = "0.9.1"
rayon = "1.10.0"
noise = "0.9.0"
rand_chacha = "0.9.0"

[dependencies.ndarray]
version = "0.16.1"
features = [ "rayon",]

[profile.release]
codegen-units = 1
lto = "fat"
opt-level = 3

[target.'cfg(not(target_env = "msvc"))'.dependencies.tikv-jemallocator]
version = "0.6"
features = [ "disable_initial_exec_tls",]<|MERGE_RESOLUTION|>--- conflicted
+++ resolved
@@ -1,10 +1,6 @@
 [package]
 name = "cratermaker"
-<<<<<<< HEAD
-version = "2025.5.9-a11+g794e5b5"
-=======
 version = "2025.5.10-a0"
->>>>>>> 30d3ca83
 edition = "2021"
 
 [lib]
