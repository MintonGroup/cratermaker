--- conflicted
+++ resolved
@@ -187,19 +187,12 @@
             rw1 = 2 * pi / Nraymax
             do i = 1,Nraymax
                 length = minray * exp(log(rmax/minray) * ((Nraymax - i + 1)**rayp - 1.0_DP) / ((Nraymax**rayp - 1)))
-<<<<<<< HEAD
                 width_factor = (rmax - 0.99_DP * length) / (rmax - rmin)
-=======
-                width_factor = log(rmax / (0.99_DP * length)) / log(2 * rmax/rmin)
->>>>>>> 66c4e033
                 rw0 = (rmin * pi / Nraymax) * width_factor
                 rw = rw0 * (1._DP - (1.0_DP - rw1 / rw0) * exp(1._DP - (r / rmin)**2)) ! equation 40 Minton et al. 2019
                 c = rw / r
                 a = sqrt(2 * pi) / (n * c * erf(pi / (2 *sqrt(2._DP) * c))) !equation 39 Minton et al., 2019
-<<<<<<< HEAD
                 rpeak = (length - 1.0_DP) * 0.5_DP
-=======
->>>>>>> 66c4e033
                 if (r > length) cycle ! Don't add any material beyond the length of the ray
                 tmp = ejecta_ray_func(theta,thetari(i),a,n,rw)
                 if (tmp > epsilon(ans)) ans = ans + tmp  ! Ensure that we don't get an underflow
